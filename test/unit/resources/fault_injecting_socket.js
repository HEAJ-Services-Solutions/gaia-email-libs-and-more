--- conflicted
+++ resolved
@@ -92,21 +92,13 @@
   // anything we send over the wire will be utf-8
   this._utf8Decoder = new TextDecoder('UTF-8');
 
-<<<<<<< HEAD
+  console.log('Creating real socket for:', host, port);
   this._sock = new $net.NetSocket(port, host, options.useSSL);
   this._sock.on('connect', this._reEmit.bind(this, 'connect'));
   this._sock.on('data', this._reEmit.bind(this, 'data'));
   this._sock.on('error', this._reEmit.bind(this, 'error'));
   this._sock.on('close', this._reEmit.bind(this, 'close'));
   this._sock.on('end', this._reEmit.bind(this, 'end'));
-=======
-  console.log('Creating real socket for:', host, port);
-  this._sock = window.navigator.realMozTCPSocket.open(host, port, options);
-  this._sock.onopen = this._onopen.bind(this);
-  this._sock.ondata = this._ondata.bind(this);
-  this._sock.onerror = this._onerror.bind(this);
-  this._sock.onclose = this._onclose.bind(this);
->>>>>>> 034aa079
 }
 FawltySocket.prototype = {
   addListener: $events.EventEmitter.prototype.on,
@@ -196,25 +188,17 @@
     if (this._sendWatches.length) {
       sendText = new TextDecoder('utf-8').decode(data);
       console.log('In response to send of: ', data);
-<<<<<<< HEAD
-      var responseText = this._sendWatches.shift();
-      console.log('Fake-receiving:', responseText);
-      var responseData = new TextEncoder('utf-8').encode(responseText);
-      this._queueEvent('data', responseData);
-      // it's okay to send more data
-=======
       var responseAction = this._sendWatches.shift();
       if (typeof(responseAction) === 'string') {
         var responseText = responseAction;
         console.log('Fake-receiving:', responseText);
         var responseData = new TextEncoder('utf-8').encode(responseText);
-        this._queueEvent('ondata', responseData);
+        this._queueEvent('data', responseData);
         // it's okay to send more data
       }
       else {
         this.doNow(responseAction);
       }
->>>>>>> 034aa079
       return true;
     }
 
