--- conflicted
+++ resolved
@@ -7,12 +7,8 @@
 // currently the verbatim thunderbird message generator dude
 load('resources/messageGenerator.js');
 
-<<<<<<< HEAD
 var $util = require('mailapi/util');
-=======
 var $fakeacct = require('mailapi/fake/account');
-
->>>>>>> 054128a1
 
 var TD = $tc.defineTestsFor(
   { id: 'test_compose' }, null, [$th_imap.TESTHELPER], ['app']);
