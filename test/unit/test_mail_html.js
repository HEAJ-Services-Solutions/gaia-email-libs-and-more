--- conflicted
+++ resolved
@@ -175,27 +175,6 @@
     eCheck.expect_namedValue('image 1 has src', true);
     eCheck.expect_namedValue('image 2 has src', 'http://example.com/foo.png');
 
-<<<<<<< HEAD
-    fancyBody.showExternalImages(displayElem);
-    var imgs = displayElem.querySelectorAll('img');
-    eCheck.namedValue('image 0 has src', imgs[0].getAttribute('src'));
-    eCheck.namedValue('image 1 has src', imgs[1].getAttribute('src'));
-    eCheck.namedValue('image 2 has src', imgs[2].getAttribute('src'));
-  });
-  T.action(eCheck, 'emit image load events, verify URLs retracted', function() {
-    eCheck.expect_namedValue('revokeObjectURL', 'url:part1');
-    eCheck.expect_namedValue('revokeObjectURL', 'url:part2');
-
-    var imgs = displayElem.querySelectorAll('img');
-    var event = displayElem.ownerDocument.createEvent('Event');
-    event.initEvent('load', false, false);
-    imgs[0].dispatchEvent(event);
-    imgs[1].dispatchEvent(event);
-  });
-  T.action(eCheck, 'kill body, nothing happens really', function() {
-    fancyBody.die();
-    fancyBody = null;
-=======
     testAccount.getMessageBodyWithReps(
       fancyHeader,
       function(body) {
@@ -241,7 +220,6 @@
         eCheck.namedValue('image 1 has src', !!results.afterExternal[1]);
         eCheck.namedValue('image 2 has src', results.afterExternal[2]);
       });
->>>>>>> a425848c
   });
   T.check(eCheck, 're-get body, verify embedded images are still there',
           function() {
