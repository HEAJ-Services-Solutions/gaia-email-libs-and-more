--- conflicted
+++ resolved
@@ -18,11 +18,7 @@
 $(TRANS_NODE_PKGS): node-transformed-deps
 	$(RSYNC) node-deps/$(notdir $@) node-transformed-deps
 	$(VOLO) npmrel $@
-<<<<<<< HEAD
-	$(if $(SED_TRANSFORMS_$(notdir $@)),sed -i -e "$(SED_TRANSFORMS_$(notdir $@))" node-transformed-deps/$(notdir $@)/lib/*.js)
 	touch $@
-=======
->>>>>>> e517b171
 
 # the cp is for main shims created by volo
 $(DEP_NODE_PKGS): $(TRANS_NODE_PKGS)
