/* This Source Code Form is subject to the terms of the Mozilla Public
 * License, v. 2.0. If a copy of the MPL was not distributed with this file,
 * You can obtain one at http://mozilla.org/MPL/2.0/. */
////////////////////////////////////////////////////////////////////////////////
//                        JavaScript Raw MIME Parser                          //
////////////////////////////////////////////////////////////////////////////////

this.EXPORTED_SYMBOLS = ["HeaderParser", "Parser"];

/**
 * The parser implemented in this file produces a MIME part tree for a given
 * input message via a streaming callback interface. It does not, by itself,
 * understand concepts like attachments (hence the term 'Raw'); the consumer
 * must translate output into such a format.
 *
 * Dependencies:
 * This file requires some external code for processing. The following are
 * things that are presumed to exist in the global scope:
 * function atob(str): Converts a JS string to a JS binary string
 * TextDecoder: An implementation of http://wiki.whatwg.org/wiki/StringEncoding
 *
 * Charsets:
 * The MIME specifications permit a single message to contain multiple charsets
 * (or perhaps none) as raw octets. As JavaScript strings are implicitly
 * implemented in UTF-16, it is possible that some engines will attempt to
 * convert these strings using an incorrect charset or simply fail to convert
 * them at all. This parser assumes that its input is in the form of a "binary
 * string", a string that uses only the first 256 characters of Unicode to
 * represent the individual octets. Even if this is the case, the data in the
 * strings are likely to be passed through unchanged no matter their charset
 * unless charset conversion happens on an 8-bit or binary string.
 *
 * The output charset is trickier. The parser only attempts to convert charsets
 * if the output format is "unicode". If the force option is set, then all parts
 * have their contents translated using the charset option (even if the content
 * type is not a text type). If it is not set, then the charset option is used
 * to determine the default charset for only text types (all other types are
 * translated as binary strings). If the charset option is a function, then that
 * function may be used to sniff for a possible content-type before translation.
 * If it is an empty string, then no translation is performed for media types
 * without explicit charsets. In any case, no translation of the headers are
 * done--they are always in a binary string format.
 *
 * Part numbering:
 * Since the output is a streaming format, individual parts are identified by a
 * numbering scheme. The intent of the numbering scheme for parts is to comply
 * with the part numbers as dictated by RFC 3501 as much possible; however,
 * that scheme does have several edge cases which would, if strictly followed,
 * make it impossible to refer to certain parts of the message. In addition, we
 * wish to make it possible to refer to parts which are not discoverable in the
 * original MIME tree but are still viewable as parts. The part numbering
 * scheme is as follows:
 * - Individual sections of a multipart/* body are numbered in increasing order
 *   sequentially, starting from 1. Note that the prologue and the epilogue of
 *   a multipart/* body are not considered entities and are therefore not
 *   included in the part numbering scheme (there is no way to refer to them).
 * - The numbers of multipart/* parts are separated by `.' characters.
 * - The outermost message is referred to by use of the empty string.
 * --> The following segments are not accounted for by IMAP part numbering. <--
 * - The body of any message/rfc822 or similar part is distinguished from the
 *   message part as a whole by appending a `$' character. This does not apply
 *   to the outermost message/rfc822 envelope.
 */

"use strict";

/**
 * A MIME parser.
 *
 * The inputs to the constructor consist of a callback object which receives
 * information about the output data and an optional object containing the
 * settings for the parser.
 *
 * The first parameter, emitter, is an object which contains several callbacks.
 * Note that any and all of these methods are optional; the parser will not
 * crash if one is missing. The callbacks are as follows:
 *   startMessage()
 *      Called when the stream to be parsed has started delivering data. This
 *      will be called exactly once, before any other call.
 *   endMessage()
 *      Called after all data has been delivered and the message parsing has
 *      been completed. This will be called exactly once, after any other call.
 *   startPart(string partNum, object headers)
 *      Called after the headers for a body part (including the top-level
 *      message) have been parsed. The first parameter is the part number (see
 *      the discussion on part numbering). The second parameter is a JS Map
 *      object where the keys are lower-case header names and the values are
 *      arrays of strings of the header values with newlines stripped. In
 *      addition, the headers object also contains a property rawHeaderText
 *      whose value is the text of all MIME headers, with whitespace and case
 *      perfectly preserved.
 *   endPart(string partNum)
 *      Called after all of the data for a body part (including sub-parts) has
 *      been parsed. The first parameter is the part number.
 *   deliverPartData(string partNum, {string,typedarray} data)
 *      Called when some data for a body part has been delivered. The first
 *      parameter is the part number. The second parameter is the data which is
 *      being delivered; the exact type of this data depends on the options
 *      used. Note that data is only delivered for leaf body parts.
 *
 *  The second parameter, options, is an optional object containing the options
 *  for the parser. The following are the options that the parser may use:
 *    pruneat: <string> [default=""]
 *      Treat the message as starting at the given part number, so that no parts
 *      above <string> are returned.
 *    bodyformat: one of {none, raw, nodecode, decode} [default=nodecode]
 *      How to return the bodies of parts:
 *        none: no part data is returned
 *        raw: the body of the part is passed through raw
 *        nodecode: the body is passed through without decoding QP/Base64
 *        decode: quoted-printable and base64 are fully decoded
 *    strformat: one of {binarystring, unicode, typedarray} [default=binarystring]
 *      How to treat output strings:
 *        binarystring: Data is a JS string with chars in the range [\x00-\xff]
 *        unicode: Data is a JS string with all parts with explicit charset data
 *          converted to UTF-16. See above note on charsets for more details.
 *        typedarray: Data is a JS typed array buffer
 *    charset: <string> [default=""]
 *      What charset to assume if no charset information is explicitly provided.
 *      This only matters if strformat is unicode. See above note on charsets
 *      for more details.
 *    force-charset: <boolean> [default=false]
 *      If true, this coerces all types to use the charset option, even if the
 *      message specifies a different content-type.
 *    stripcontinuations: <boolean> [default=true]
 *      If true, then the newlines in headers are removed in the returned
 *      header objects.
 *    onerror: <function(thrown error)> [default = nop-function]
 *      An error function that is called if an emitter callback throws an error.
 *      By default, such errors are swallowed by the parser. If you want the
 *      parser itself to throw an error, rethrow it via the onerror function.
 */
function Parser(emitter, options) {
  /// The actual emitter
  this._emitter = emitter;
  /// Options for the parser (those listed here are defaults)
  this._options = {
    pruneat: "",
    bodyformat: "nodecode",
    stripcontinuations: true,
    strformat: "binarystring",
    charset: "",
    "force-charset": false,
    onerror: function swallow(error) {}
  };
  // Load the options as a copy here (prevents people from changing on the fly).
  if (options)
    for (var opt in options) {
      this._options[opt] = options[opt];
    }

  // Ensure that the error function is in fact a function
  if (typeof this._options.onerror != "function")
    throw new Exception("onerror callback must be a function");

  // Reset the parser
  this.resetParser();
}
this.Parser = Parser;

/// Resets the parser to read a new message.
Parser.prototype.resetParser = function Parser_resetParser() {
  /// Current parser state
  this._state = PARSING_HEADERS;
  /// Input data that needs to be held for buffer conditioning
  this._holdData = '';
  /// Complete collection of headers (also used to accumulate _headerData)
  this._headerData = '';
  /// Whether or not emitter.startMessage has been called
  this._triggeredCall = false;

  /// Splitting input
  this._splitRegex = this._handleSplit = undefined;
  /// Subparsing
  this._subparser = this._subPartNum = undefined;
  /// Data that has yet to be consumed by _convertData
  this._savedBuffer = '';
  /// Convert data
  this._convertData = undefined;
  /// String decoder
  this._decoder = undefined;
}

/**
 * Deliver a buffer of data to the parser.
 */
Parser.prototype.deliverData = function Parser_deliverData(buffer) {
  // In ideal circumstances, we'd like to parse the message all at once. In
  // reality, though, data will be coming to us in packets. To keep the amount
  // of saved state low, we want to make basic guarantees about how packets get
  // delivered. Our basic model is a twist on line-buffering, as the format of
  // MIME and messages make it hard to not do so: we can handle multiple lines
  // at once. To ensure this, we start by conditioning the packet by
  // withholding data to make sure that the internal deliveries have the
  // guarantees. This implies that we need to do the following steps:
  // 1. We don't know if a `\r' comes from `\r\n' or the old mac line ending
  // until we see the next character. So withhold the last `\r'.
  // 2. Ensure that every packet ends on a newline. So scan for the end of the
  // line and withhold until the \r\n comes through.
  // [Note that this means that an input message that uses \r line endings and
  // is being passed to us via a line-buffered input is going to have most of
  // its data being withhold until the next buffer. Since \r is so uncommon of
  // a line ending in modern times, this is acceptable lossage.]
  // 3. Eliminate empty packets.

  // Add in previously saved data
  if (this._holdData) {
    buffer = this._holdData + buffer;
    this._holdData = '';
  }

  // Condition the input, so that we get the multiline-buffering mentioned in
  // the above comment.
  if (buffer.length > 0) {
    [buffer, this._holdData] = conditionToEndOnCRLF(buffer);
  }

  // Ignore 0-length buffers.
  if (buffer.length == 0)
    return;

  // Signal the beginning, if we haven't done so.
  if (!this._triggeredCall) {
    this._callEmitter("startMessage");
    this._triggeredCall = true;
  }

  // Finally, send it the internal parser.
  this._dispatchData("", buffer, true);
}

/// This function returns [string that ends in CRLF, rest of string]
function conditionToEndOnCRLF(buffer) {
  // Find the last occurrence of '\r' or '\n' to split the string. However, we
  // don't want to consider '\r' if it is the very last character, as we need
  // the next packet to tell if the '\r' is the beginning of a CRLF or a line
  // ending by itself.
  let lastCR = buffer.lastIndexOf('\r', buffer.length - 2);
  let lastLF = buffer.lastIndexOf('\n');
  let end = lastLF > lastCR ? lastLF : lastCR;
  return [buffer.substring(0, end + 1), buffer.substring(end + 1)];
}

/**
 * Tell the parser that all of the data has been delivered.
 *
 * This will flush all of the internal state of the parser.
 */
Parser.prototype.deliverEOF = function Parser_deliverEOF() {
  // Start of input buffered too long? Call start message now.
  if (!this._triggeredCall) {
    this._triggeredCall = true;
    this._callEmitter("startMessage");
  }
  // Force a flush of all of the data.
  if (this._holdData)
    this._dispatchData("", this._holdData, true);
  this._dispatchEOF("");
  // Signal to the emitter that we're done.
  this._callEmitter("endMessage");
}

/**
 * Calls a method on the emitter safely.
 *
 * This method ensures that errors in the emitter call won't cause the parser
 * to exit with an error, unless the user wants it to.
 */
Parser.prototype._callEmitter = function Parser_callEmitter(funcname) {
  if (this._emitter && funcname in this._emitter) {
    let args = Array.prototype.splice.call(arguments, 1);
    if (args.length > 0 && this._willIgnorePart(args[0])) {
      // partNum is always the first argument, so check to make sure that it
      // satisfies our emitter's pruneat requirement.
      return;
    }
    try {
      this._emitter[funcname].apply(this._emitter, args);
    } catch (e) {
      // We ensure that the onerror attribute in options is a function, so this
      // is always safe.
      this._options.onerror(e);
    }
  }
}

/**
 * Helper function to decide if a part's output will never be seen.
 */
Parser.prototype._willIgnorePart = function Parser_willIgnorePart(part) {
  if (this._options["pruneat"]) {
    let match = this._options["pruneat"];
    let start = part.substr(0, match.length);
    // It needs to start with and follow with a new part indicator
    // (i.e., don't let 10 match with 1, but let 1.1 or 1$ do so)
    if (start != match || (match.length < part.length &&
          "$.".indexOf(part[match.length]) == -1))
      return true;
  }
  return false;
}

//////////////////////
// MIME parser core //
//////////////////////

// This MIME parser is a stateful parser; handling of the MIME tree is mostly
// done by creating new parsers and feeding data to them manually. In parallel
// to the externally-visible deliverData and deliverEOF, the two methods
// _dispatchData and _dispatchEOF are the internal counterparts that do the
// main work of moving data to where it needs to go; helper functions are used
// to handle translation.
//
// The overall flow of the parser is this. First, it buffers all of the data
// until the dual-CRLF pattern is noticed. Once that is found, it parses the
// entire header chunk at once. As a result of header parsing, the parser enters
// one of three modes for handling data, and uses a special regex to change
// modes and handle state changes. Specific details about the states the parser
// can be in are as follows:
//   PARSING_HEADERS: The input buffer is concatenated to the currently-received
//     text, which is then searched for the CRLFCRLF pattern. If found, the data
//     is split at this boundary; the first chunk is parsed using _parseHeaders,
//     and the second chunk will fall through to buffer processing. After
//     splitting, the headers are deliverd via the emitter, and _startBody is
//     called to set up state for the parser.
//   SEND_TO_BLACK_HOLE: All data in the input is ignored.
//   SEND_TO_EMITTER: All data is passed into the emitter, if it is desired.
//     Data can be optionally converted with this._convertData.
//   SEND_TO_SUBPARSER: All data is passed into the subparser's _dispatchData
//     method, using _subPartNum as the part number and _subparser as the object
//     to call. Data can be optionally converted first with this._convertData.
//
// Additional state modifications can be done using a regex in _splitRegex and
// the callback method this._handleSplit(partNum, regexResult). The _handleSplit
// callback is free to do any modification to the current parser, including
// modifying the _splitRegex value. Packet conditioning guarantees that every
// buffer string passed into _dispatchData will have started immediately after a
// newline character in the fully assembled message.
//
// The this._convertData method, if present, is expected to return an array of
// two values, [{typedarray, string} decoded_buffer, string unused_buffer], and
// has as its arguments (string buffer, bool moreToCome).
//
// The header parsing by itself does very little parsing, only parsing as if all
// headers were unstructured fields. Values are munged so that embedded newlines
// are stripped and the result is also trimmed. Headers themselves are
// canonicalized into lower-case.


// Parser states. See the large comment above.
const PARSING_HEADERS = 1;
const SEND_TO_BLACK_HOLE = 2;
const SEND_TO_EMITTER = 3;
const SEND_TO_SUBPARSER = 4;

/**
 * Main dispatch for incoming packet data.
 *
 * The incoming data needs to have been sanitized so that each packet begins on
 * a newline boundary. The part number for the current parser also needs to be
 * passed in. The checkSplit parameter controls whether or not the data in
 * buffer needs to be checked against _splitRegex; this is used internally for
 * the mechanics of splitting and should otherwise always be true.
 */
Parser.prototype._dispatchData = function Parser_dispatchData(partNum, buffer,
    checkSplit) {
  if (!partNum)
    partNum = '1$';
  // Are we parsing headers?
  if (this._state == PARSING_HEADERS) {
    this._headerData += buffer;
    // Find the end of the headers--either it's a CRLF at the beginning (in
    // which case we have no headers), or it's a pair of CRLFs.
    let result = /(?:^(?:\r\n|[\r\n]))|(\r\n|[\r\n])\1/.exec(this._headerData);
    if (result != null) {
      // If we found the end of headers, split the data at this point and send
      // the stuff after the double-CRLF into the later body parsing.
      let headers = this._headerData.substr(0, result.index);
      buffer = this._headerData.substring(result.index + result[0].length);
      this._headerData = headers;
      this._headers = this._parseHeaders();
      this._callEmitter("startPart", partNum, this._headers);
      this._startBody(partNum);
    } else {
      return;
    }
  }

  // We're in the middle of the body. Start by testing the split regex, to see
  // if there are many things that need to be done.
  if (checkSplit && this._splitRegex) {
    let splitResult = this._splitRegex.exec(buffer);
    if (splitResult) {
      // Pass the text before the split through the current state.
      let start = splitResult.index, len = splitResult[0].length;
      if (start > 0)
        this._dispatchData(partNum, buffer.substr(0, start), false);

      // Tell the handler that we've seen the split. Note that this can change
      // any method on `this'.
      this._handleSplit(partNum, splitResult);

      // Send the rest of the data to where it needs to go. There could be more
      // splits in the data, so watch out!
      buffer = buffer.substring(start + len);
      if (buffer.length > 0)
        this._dispatchData(partNum, buffer, true);
      return;
    }
  }

  // Where does the data go?
  if (this._state == SEND_TO_BLACK_HOLE) {
    // Don't send any data when going to the black hole.
    return;
  } else if (this._state == SEND_TO_EMITTER) {
    // Don't pass body data if the format is to be none
    let passData = this._options["bodyformat"] != "none";
    if (!passData || this._willIgnorePart(partNum))
      return;
    buffer = this._applyDataConversion(buffer, this._options["strformat"]);
    if (buffer.length > 0)
      this._callEmitter("deliverPartData", partNum, buffer);
  } else if (this._state == SEND_TO_SUBPARSER) {
    buffer = this._applyDataConversion(buffer, "binarystring");
    if (buffer.length > 0)
      this._subparser._dispatchData(this._subPartNum, buffer, true);
  }
}

/// Applies this._convertData(buffer, true) if necessary
Parser.prototype._applyDataConversion = function Parser_convertData(buf, type) {
  // If we need to convert data, do so.
  if (this._convertData) {
    // Prepend leftover data from the last conversion.
    buf = this._savedBuffer + buf;
    [buf, this._savedBuffer] = this._convertData(buf, true);
  }
  return this._coerceData(buf, type, true);
}

/// Coerces the buffer (a string or typedarray) into a given type
Parser.prototype._coerceData = function Parser_coerce(buffer, type, more) {
  if (typeof buffer == "string") {
    // string -> binarystring is a nop
    if (type == "binarystring")
      return buffer;
    // Either we're going to array or unicode. Both people need the array
    var typedarray = stringToTypedArray(buffer);
    // If it's unicode, do the coercion from the array
    // If its typedarray, just return the synthesized one
    return type == "unicode" ? this._coerceData(typedarray, "unicode", more)
                             : typedarray;
  } else if (type == "binarystring") {
    // Doing array -> binarystring; String.fromCharCode does this nicely
    return String.fromCharCode.apply(undefined, buffer);
  } else if (type == "unicode") {
    // Doing array-> unicode: Use the decoder set up earlier to convert
    return this._decoder.decode(buffer, {stream: more});
  }
}

/**
 * Signal that no more data will be dispatched to this parser.
 */
Parser.prototype._dispatchEOF = function Parser_dispatchEOF(partNum) {
  if (this._state == PARSING_HEADERS) {
    // Unexpected EOF in headers. Parse them now and call startPart/endPart
    this._headers = this._parseHeaders();
    this._callEmitter("startPart", partNum, this._headers);
  } else if (this._state == SEND_TO_SUBPARSER) {
    // Pass in any lingering data
    if (this._convertData && this._savedBuffer)
      this._subparser._dispatchData(this._subPartNum,
        this._convertData(this._savedBuffer, false)[0], true);
    this._subparser._dispatchEOF(this._subPartNum);
    // Clean up after ourselves
    this._subparser = null;
  } else if (this._convertData && this._savedBuffer) {
    // Convert lingering data
    let [buffer, ] = this._convertData(this._savedBuffer, false);
    buffer = this._coerceData(buffer, this._options["strformat"], false);
    if (buffer.length > 0)
      this._callEmitter("deliverPartData", partNum, buffer);
  }

  // We've reached EOF for this part; tell the emitter
  this._callEmitter("endPart", partNum);
}

/**
 * Produce a dictionary of all headers as if they were unstructured fields.
 */
Parser.prototype._parseHeaders = function Parser_parseHeaders() {
  // An individual header is terminated by a CRLF, except if the CRLF is
  // followed by a SP or TAB. Use negative lookahead to capture the latter case,
  // and don't capture the strings or else split results get nasty.
  let values = this._headerData.split(/(?:\r\n|\n)(?![ \t])|\r(?![ \t\n])/);

  // Ignore the first "header" if it begins with an mbox delimiter
  if (values.length > 0 && values[0].substring(0, 5) == "From ") {
    values.shift();
    // Elide the mbox delimiter from this._headerData
    if (values.length == 0)
      this._headerData = '';
    else
      this._headerData = this._headerData.substring(
        this._headerData.indexOf(values[0]));
  }

  let headers = new Map();
  for (let i = 0; i < values.length; i++) {
    // Look for a colon. If it's not present, this header line is malformed,
    // perhaps by premature EOF or similar. The value is null in this case.
    let colon = values[i].indexOf(":");
    if (colon >= 0) {
      var header = values[i].substring(0, colon);
      var val = values[i].substring(colon + 1).trim();
      if (this._options.stripcontinuations)
        val = val.replace(/[\r\n]/g, '');
    } else {
      var header = values[i];
      var val = null;
    }

    // Canonicalize the header in lower-case form.
    header = header.trim().toLowerCase();
    // Omit "empty" headers
    if (header == '')
      continue;

    // We keep an array of values for each header, since a given header may be
    // repeated multiple times.
    if (headers.has(header)) {
      headers.get(header).push(val);
    } else {
      headers.set(header, [val]);
    }
  }

  headers.rawHeaderText = this._headerData;
  return headers;
}

/**
 * Initialize the parser state for the body of this message.
 */
Parser.prototype._startBody = function Parser_startBody(partNum) {
  // Should the bodyformat be raw, we just want to pass through all data without
  // trying to interpret it.
  if (this._options["bodyformat"] == "raw" &&
      partNum == this._options["pruneat"]) {
    this._state = SEND_TO_EMITTER;
    return;
  }
  // What do we assume if there's no content-type?
  let defaultContentType = this._defaultContentType || 'text/plain';
  let contentType = this._extractHeader('content-type', defaultContentType);

  // The output depents on the content-type. Basic rule of thumb:
  // 1. Discrete media types (text, video, audio, image, application) are passed
  //    through with no alterations beyond Content-Transfer-Encoding unpacking.
  // 2. Everything with a media type of multipart is treated the same.
  // 3. Any message/* type that acts like a mail message (rfc822, news, global)
  //    is parsed as a header/body pair again. Most of the other message/* types
  //    have similar structures, but they don't have cascading child subparts,
  //    so it's better to pass their entire contents to the emitter and let the
  //    consumer deal with them.
  // 4. For untyped data, there needs to be no Content-Type header. This helps
  //    avoid false positives.
  if (contentType.mediatype == 'multipart') {
    // If there's no boundary type, everything will be part of the prologue of
    // the multipart message, so just feed everything into a black hole.
    if (!('param-boundary' in contentType)) {
      this._state = SEND_TO_BLACK_HOLE;
      return;
    }
    // The boundary of a multipart message needs to start with -- and be at the
    // beginning of the line. If -- is after the boundary, it represents the
    // terminator of the multipart. After the line, there may be only whitespace
    // and then the CRLF at the end. Since the CRLFs in here are necessary for
    // distinguishing the parts, they are not included in the subparts, so we
    // need to capture them in the regex as well to prevent them leaking out.
    this._splitRegex = new RegExp('(\r\n|[\r\n]|^)--' +
      contentType['param-boundary'].replace(/[\\^$*+?.()|{}[\]]/g, '\\$&') +
      '(--)?[ \t]*(?:\r\n|[\r\n]|$)');
    this._handleSplit = this._whenMultipart;
    this._subparser = new Parser(this._emitter, this._options);
    // multipart/digest defaults to message/rfc822 instead of text/plain
    if (contentType.subtype == "digest")
      this._subparser._defaultContentType = "message/rfc822";

    // All text before the first boundary and after the closing boundary are
    // supposed to be ignored ("must be ignored", according to RFC 2046 §5.1.1);
    // in accordance with these wishes, ensure they don't get passed to any
    // deliverPartData.
    this._state = SEND_TO_BLACK_HOLE;

    // Multipart MIME messages stipulate that the final CRLF before the boundary
    // delimiter is not matched. When the packet ends on a CRLF, we don't know
    // if the next text could be the boundary. Therefore, we need to withhold
    // the last line of text to be sure of what's going on. The _convertData is
    // how we do this, even though we're not really converting any data.
    this._convertData = function mpart_no_leak_crlf(buffer, more) {
      let splitPoint = buffer.length;
      if (more) {
        if (buffer.charAt(splitPoint - 1) == '\n')
          splitPoint--;
        if (splitPoint >= 0 && buffer.charAt(splitPoint - 1) == '\r')
          splitPoint--;
      }
      let [preLF, rest] = conditionToEndOnCRLF(buffer.substring(0, splitPoint));
      return [preLF, rest + buffer.substring(splitPoint)];
    }
  } else if (contentType.type == 'message/rfc822' ||
      contentType.type == 'message/global' ||
      contentType.type == 'message/news') {
    // The subpart is just another header/body pair that goes to EOF, so just
    // return the parse from that blob
    this._state = SEND_TO_SUBPARSER;
    this._subPartNum = partNum + "$";
    this._subparser = new Parser(this._emitter, this._options);

    // So, RFC 6532 happily allows message/global types to have CTE applied.
    // This means that subparts would need to be decoded to determine their
    // contents properly. There seems to be some evidence that message/rfc822
    // that is illegally-encoded exists in the wild, so be lenient and decode
    // for any message/* type that gets here.
    let cte = this._extractHeader('content-transfer-encoding', '');
    if (cte in ContentDecoders)
      this._convertData = ContentDecoders[cte];
  } else {
    // Okay, we just have to feed the data into the output
    this._state = SEND_TO_EMITTER;
    if (this._options["bodyformat"] == "decode") {
      // If we wish to decode, look it up in one of our decoders.
      let cte = this._extractHeader('content-transfer-encoding', '');
      if (cte in ContentDecoders)
        this._convertData = ContentDecoders[cte];
    }
  }

  // Set up the encoder for charset conversions; only do this for text parts.
  // Other parts are almost certainly binary, so no translation should be
  // applied to them.
  if (this._options["strformat"] == "unicode" &&
      contentType.mediatype == "text") {
    var charset = "";
    // Forced charset
    if (this._options["force-charset"])
      charset = this._options["charset"];
    // ... If not forced, try the Content-Type
    else if ("param-charset" in contentType)
      charset = contentType["param-charset"];
    // ... otherwise, use the default
    else
      charset = this._options["charset"];


    // If the charset is nonempty, initialize the decoder
    if (charset !== "") {
      this._decoder = new TextDecoder(charset);
    } else {
      // There's no charset we can use for decoding, so pass through as an
      // identity encoder or otherwise this._coerceData will complain.
      this._decoder = {
        decode: function identity_decoder(buffer) {
          return Parser.prototype._coerceData(buffer, "binarystring", true);
        }
      };
    }
  }
}

// Internal split handling for multipart messages.
Parser.prototype._whenMultipart = function Parser_mpart(partNum, lastResult) {
  // Fix up the part number (don't do '' -> '.4' and don't do '1' -> '14')
  if (partNum != "") partNum += ".";
  if (!this._subPartNum) {
    // No count? This means that this is the first time we've seen the boundary,
    // so do some initialization for later here.
    this._count = 1;
  } else {
    // If we did not match a CRLF at the beginning of the line, strip CRLF from
    // the saved buffer. We do this in the else block because it is not
    // necessary for the prologue, since that gets ignored anyways.
    if (this._savedBuffer != '' && lastResult[1] === '') {
      let useEnd = this._savedBuffer.length - 1;
      if (this._savedBuffer[useEnd] == '\n')
        useEnd--;
      if (useEnd >= 0 && this._savedBuffer[useEnd] == '\r')
        useEnd--;
      this._savedBuffer = this._savedBuffer.substring(0, useEnd + 1);
    }
    // If we have saved data and we matched a CRLF, pass the saved data in.
    if (this._savedBuffer != '')
      this._subparser._dispatchData(this._subPartNum, this._savedBuffer, true);
    // We've seen the boundary at least once before, so this must end a subpart.
    // Tell that subpart that it has reached EOF.
    this._subparser._dispatchEOF(this._subPartNum);
  }
  this._savedBuffer = '';

  // The regex feeder has a capture on the (--)?, so if its result is present,
  // then we have seen the terminator. Alternatively, the message may have been
  // mangled to exclude the terminator, so also check if EOF has occurred.
  if (lastResult[2] == undefined) {
    this._subparser.resetParser();
    this._state = SEND_TO_SUBPARSER;
    this._subPartNum = partNum + this._count;
    this._count += 1;
  } else {
    // Ignore the epilogue
    this._splitRegex = null;
    this._state = SEND_TO_BLACK_HOLE;
  }
}

// Extract a header. This is for internal purposes.
// This calls the structured decoder if it exists. If it does not, it just trims
// the value and makes it lower case.
Parser.prototype._extractHeader = function Parser_extractHeader(name, dflt) {
  return extractHeader(this._headers, name, dflt);
}

// Buffer parsing functions, including both qp/base64 decoding and coercing to
// different datatypes.

function decode_qp(buffer, more) {
  // Unlike base64, quoted-printable isn't stateful across multiple lines, so
  // there is no need to buffer input, so we can always ignore more.
  let decoded = buffer.replace(
    // Replace either =<hex><hex> or =<wsp>CRLF
    /=([0-9A-F][0-9A-F]|[ \t]*(\r\n|[\r\n]|$))/gi,
    function replace_chars(match, param) {
      // If trailing text matches [ \t]*CRLF, drop everything, since it's a
      // soft line break.
      if (param.trim().length == 0)
        return '';
      return String.fromCharCode(parseInt(param, 16));
    });
  return [decoded, ''];
}
function decode_base64(buffer, more) {
  // Drop all non-base64 characters
  let sanitize = buffer.replace(/[^A-Za-z0-9+\/=]/g,'');
  // We need to encode in groups of 4 chars. If we don't have enough, leave the
  // excess for later. If there aren't any more, drop enough to make it 4.
  let excess = sanitize.length % 4;
  if (excess != 0 && more)
    buffer = sanitize.slice(-excess);
  else
    buffer = '';
  sanitize = sanitize.substring(0, sanitize.length - excess);
  // Use the atob function we (ought to) have in global scope.
  return [atob(sanitize), buffer];
}

<<<<<<< HEAD
///////////////////////////////
// Structured field decoders //
///////////////////////////////

// Structured decoders exist in two pieces. There are the basic methods, for
// decoding headers based on their type rather than full semantic decomposition.
// All of these methods take as their first parameter the string to be parsed.
// In addition to these, we have specific structurers for individual headers
// that are useful for the parser (e.g., Content-Type).

function extractParameters(headerValue) {
  // The basic syntax of headerValue is token [; token = token-or-qstring]*
  // Copying more or less liberally from nsMIMEHeaderParamImpl:
  // The first token is the text to the first whitespace or semicolon.
  var semi = headerValue.indexOf(";");
  if (semi < 0) {
    var start = headerValue;
    var rest = '';
  } else {
    var start = headerValue.substring(0, semi);
    var rest = headerValue.substring(semi); // Include the semicolon
  }
  // Strip start to be <WSP><nowsp><WSP>
  start = start.trim().split(/[ \t\r\n]/)[0];

  // Now, match parameters. The RFC 2231 processing comes later, just yank out
  // all of the parameters for now. This is doing via a regex which is
  // continually executed to find each pair. The match to try to find is this:
  // ;<WSP><token><WSP>=<WSP><token> or ;<WSP><token><WSP>=<WSP><quote string>
  // where the first token is any string that isn't whitespace and doesn't
  // contain an = or ; and the second token merely doesn't contain ;.
  var wsp = "[ \t\r\n]*";
  var token = "[^ \t\r\n=;]*";
  var qstring = '"(?:[^\\\\"]|\\\\.)*"?';
  var qstring_or_tok = qstring + "|[^ \t\r\n;]*";
  var regex = new RegExp(";" + wsp + "(" + token + ")" + wsp + "=" + wsp +
    "(" + qstring_or_tok + ")", "g");

  // Actually do the matching
  var matches = [], match;
  while ((match = regex.exec(rest)) != null) {
    var name = match[1];
    var value = match[2];
    if (value.length > 0 && value[0] == '"') {
      let end = value.length > 1 && value[value.length - 1] == '"' ?
        value.length - 1 : value.length;
      value = value.substring(1, end).replace(/\\(.)/g, "$1");
    }
    matches.push([name, value]);
  }

  // Now matches holds the parameters. Clean up for RFC 2231. There are four
  // cases: param=val, param*=us-ascii'en-US'blah, and param*n= variants. The
  // order of preference is to pick the middle, then the last, then the first.
  // TODO: RFC 2231 is yet to be implemented
  var simpleValues = {};
  for (let [name, value] of matches) {
    // The first match of simple param=val wins.
    if (!(name in simpleValues))
      simpleValues[name] = value;
  }
  return [start, simpleValues];
}

var StructuredDecoders = {};
StructuredDecoders['content-type'] = function structure_content_type(value) {
  let [type, params] = extractParameters(value);
  let parts = type.split('/');
  if (parts.length != 2) {
    // Malformed. Return to text/plain. Evil, ain't it?
    params = {};
    parts = ["text", "plain"];
  }
  let mediatype = parts[0].toLowerCase();
  let subtype = parts[1].toLowerCase();
  let type = mediatype + '/' + subtype;
  let structure = {
    'mediatype': mediatype,
    'subtype': subtype,
    'type': type,
  };
  for (let name in params) {
    structure['param-' + name.toLowerCase()] = params[name];
  }
  return structure;
};


// Gather up the header parsing things for easier export as symbols.
var HeaderParser = this.HeaderParser = Object.freeze({
  extractParameters: extractParameters
});
=======
var ContentDecoders = {};
ContentDecoders['quoted-printable'] = decode_qp;
ContentDecoders['base64'] = decode_base64;

/// Converts the input binary string to a Uint8Array buffer
function stringToTypedArray(buffer) {
  var typedarray = new Uint8Array(buffer.length);
  for (var i = 0; i < buffer.length; i++)
    typedarray[i] = buffer.charCodeAt(i);
  return typedarray;
}
>>>>>>> 2c696020
<|MERGE_RESOLUTION|>--- conflicted
+++ resolved
@@ -756,100 +756,6 @@
   return [atob(sanitize), buffer];
 }
 
-<<<<<<< HEAD
-///////////////////////////////
-// Structured field decoders //
-///////////////////////////////
-
-// Structured decoders exist in two pieces. There are the basic methods, for
-// decoding headers based on their type rather than full semantic decomposition.
-// All of these methods take as their first parameter the string to be parsed.
-// In addition to these, we have specific structurers for individual headers
-// that are useful for the parser (e.g., Content-Type).
-
-function extractParameters(headerValue) {
-  // The basic syntax of headerValue is token [; token = token-or-qstring]*
-  // Copying more or less liberally from nsMIMEHeaderParamImpl:
-  // The first token is the text to the first whitespace or semicolon.
-  var semi = headerValue.indexOf(";");
-  if (semi < 0) {
-    var start = headerValue;
-    var rest = '';
-  } else {
-    var start = headerValue.substring(0, semi);
-    var rest = headerValue.substring(semi); // Include the semicolon
-  }
-  // Strip start to be <WSP><nowsp><WSP>
-  start = start.trim().split(/[ \t\r\n]/)[0];
-
-  // Now, match parameters. The RFC 2231 processing comes later, just yank out
-  // all of the parameters for now. This is doing via a regex which is
-  // continually executed to find each pair. The match to try to find is this:
-  // ;<WSP><token><WSP>=<WSP><token> or ;<WSP><token><WSP>=<WSP><quote string>
-  // where the first token is any string that isn't whitespace and doesn't
-  // contain an = or ; and the second token merely doesn't contain ;.
-  var wsp = "[ \t\r\n]*";
-  var token = "[^ \t\r\n=;]*";
-  var qstring = '"(?:[^\\\\"]|\\\\.)*"?';
-  var qstring_or_tok = qstring + "|[^ \t\r\n;]*";
-  var regex = new RegExp(";" + wsp + "(" + token + ")" + wsp + "=" + wsp +
-    "(" + qstring_or_tok + ")", "g");
-
-  // Actually do the matching
-  var matches = [], match;
-  while ((match = regex.exec(rest)) != null) {
-    var name = match[1];
-    var value = match[2];
-    if (value.length > 0 && value[0] == '"') {
-      let end = value.length > 1 && value[value.length - 1] == '"' ?
-        value.length - 1 : value.length;
-      value = value.substring(1, end).replace(/\\(.)/g, "$1");
-    }
-    matches.push([name, value]);
-  }
-
-  // Now matches holds the parameters. Clean up for RFC 2231. There are four
-  // cases: param=val, param*=us-ascii'en-US'blah, and param*n= variants. The
-  // order of preference is to pick the middle, then the last, then the first.
-  // TODO: RFC 2231 is yet to be implemented
-  var simpleValues = {};
-  for (let [name, value] of matches) {
-    // The first match of simple param=val wins.
-    if (!(name in simpleValues))
-      simpleValues[name] = value;
-  }
-  return [start, simpleValues];
-}
-
-var StructuredDecoders = {};
-StructuredDecoders['content-type'] = function structure_content_type(value) {
-  let [type, params] = extractParameters(value);
-  let parts = type.split('/');
-  if (parts.length != 2) {
-    // Malformed. Return to text/plain. Evil, ain't it?
-    params = {};
-    parts = ["text", "plain"];
-  }
-  let mediatype = parts[0].toLowerCase();
-  let subtype = parts[1].toLowerCase();
-  let type = mediatype + '/' + subtype;
-  let structure = {
-    'mediatype': mediatype,
-    'subtype': subtype,
-    'type': type,
-  };
-  for (let name in params) {
-    structure['param-' + name.toLowerCase()] = params[name];
-  }
-  return structure;
-};
-
-
-// Gather up the header parsing things for easier export as symbols.
-var HeaderParser = this.HeaderParser = Object.freeze({
-  extractParameters: extractParameters
-});
-=======
 var ContentDecoders = {};
 ContentDecoders['quoted-printable'] = decode_qp;
 ContentDecoders['base64'] = decode_base64;
@@ -860,5 +766,4 @@
   for (var i = 0; i < buffer.length; i++)
     typedarray[i] = buffer.charCodeAt(i);
   return typedarray;
-}
->>>>>>> 2c696020
+}