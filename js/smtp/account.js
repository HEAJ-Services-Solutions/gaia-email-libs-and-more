define(function(require) {
'use strict';

var logic = require('logic');
var client = require('./client');
var DisasterRecovery = require('../disaster-recovery');

function SmtpAccount(universe, compositeAccount, accountId, credentials,
                     connInfo) {
  this.universe = universe;
  logic.defineScope(this, 'Account', { accountId: accountId,
                                       accountType: 'smtp' });
  this.compositeAccount = compositeAccount;
  this.accountId = accountId;
  this.credentials = credentials;
  this.connInfo = connInfo;
  this._activeConnections = [];
}

SmtpAccount.prototype = {
  type: 'smtp',
  toString: function() {
    return '[SmtpAccount: ' + this.id + ']';
  },

  get numActiveConns() {
    return this._activeConnections.length;
  },

  shutdown: function() {
    // Nothing to do.
  },

  accountDeleted: function() {
    this.shutdown();
  },

  /**
   * Asynchronously send an e-mail message.  Does not provide retries, offline
   * remembering of the command, or any follow-on logic like appending the
   * message to the sent folder.
   *
   * The error codes are one of the following (not sure how to expose this in
   * JSDoc3 without creating a static object that exists only for
   * documentation and that ends up potentially far away):
   *
   * - null: No error, message sent successfully.
   * - bad-user-or-pass: Authentication problem.  This should probably be
   *   escalated to the user so they can fix their password.
   * - bad-sender: We logged in, but it didn't like our sender e-mail.
   * - bad-recipient: There were one or more bad recipients; they are listed in
   *   the `badAddresses` property.
   * - bad-message: It failed during the sending of the message.
   * - server-maybe-offline: The server won't let us login, maybe because of a
   *   bizarre "offline for service" strategy?  (We've seen this with IMAP
   *   before...)  This should be considered a fatal problem during probing or
   *   if it happens consistently.
   * - insecure: We couldn't establish a secure connection.
   * - connection-lost: The connection went away, we don't know why.  Could be a
   *   transient thing, could be a jerky server, who knows.
   * - unknown: Some other error.  Internal error reporting/support should
   *   ideally be logging this somehow.
   *
   * @param {MailComposer} composedMessage
   *   A mailcomposer instance that has already generated its message payload
   *   to its _outputBuffer field.  We previously used streaming generation,
   *   but have abandoned this for now for IMAP Sent folder saving purposes.
   *   Namely, our IMAP implementation doesn't support taking a stream for
   *   APPEND right now, and there's no benefit to doing double the work and
   *   generating extra garbage.
   * @return {Promise<({err, badAddresses}>}
   */
<<<<<<< HEAD
  sendMessage: function(composer) {
    return new Promise((resolve) => {
      this.establishConnection({
        /**
         * Send the envelope.
         * @param conn
         * @param {function()} bail Abort the connection. Used for when
         * we must gracefully cancel without sending a message.
         */
        sendEnvelope: function(conn) {
          var envelope = composer.getEnvelope();
          slog.log('smtp:sendEnvelope', {
            _envelope: envelope
          });
          conn.useEnvelope(envelope);
        },

        // establishConnection monekypatches/wraps the connection so that drain
        // notfications are converted into these progress notifications.
        onProgress: function() {
          // Keep the wake lock open as long as it looks like we're
          // still communicating with the server.
          composer.heartbeat('SMTP Progress');
        },
        /**
         * Send the message body.
         */
        sendMessage: function(conn) {
          var blob = composer.superBlob;

          // Then send the actual message if everything was cool
          slog.log('smtp:sending-blob', { size: blob.size });
=======
  sendMessage: function(composer, callback) {
    var scope = this;
    this.establishConnection({
      /**
       * Send the envelope.
       * @param conn
       * @param {function()} bail Abort the connection. Used for when
       * we must gracefully cancel without sending a message.
       */
      sendEnvelope: function(conn) {
        var envelope = composer.getEnvelope();
        logic(scope, 'sendEnvelope', { _envelope: envelope });
        conn.useEnvelope(envelope);
      },

      onProgress: function() {
        // Keep the wake lock open as long as it looks like we're
        // still communicating with the server.
        composer.renewSmartWakeLock('SMTP XHR Progress');
      },
      /**
       * Send the message body.
       */
      sendMessage: function(conn) {
        // Then send the actual message if everything was cool
        logic(scope, 'building-blob');
        composer.withMessageBlob({ includeBcc: false, smtp: true },
                                 function(blob) {
          logic(scope, 'sending-blob', { size: blob.size });
>>>>>>> 10f40a96
          // simplesmtp's SMTPClient does not understand Blobs, so we
          // issue the write directly. All that it cares about is
          // knowing whether our data payload included a trailing
          // \r\n. We had hoped to avoid this silliness in bug 885110,
          // but SMTPClient still does not support blobs yet, so we
          // still need this.
          conn.socket.send(blob);
          // SMTPClient tracks the last bytes it has written in _lastDataBytes
          // to this end and writes the \r\n if they aren't the last bytes
          // written.  Since we know that mailcomposer always ends the buffer
          // with \r\n we just set that state directly ourselves.
          conn._lastDataBytes = '\r\n';

          // this does not actually terminate the connection; just tells the
          // client to flush stuff, etc.
          conn.end();
<<<<<<< HEAD
        },

        /**
         * The send succeeded.
         */
        onSendComplete: function(/* conn */) {
          slog.log('smtp:sent');
          resolve({ error: null });
        },
        /**
         * The send failed.
         */
        onError: function(error, badAddresses) {
          slog.error('smtp:error', {
            error,
            badAddresses: badAddresses
          });
          resolve({ error, badAddresses });
        }
      });
=======
        });
      },
      /**
       * The send succeeded.
       */
      onSendComplete: function(conn) {
        logic(scope, 'smtp:sent');
        callback(null);
      },
      /**
       * The send failed.
       */
      onError: function(err, badAddresses) {
        logic(scope, 'smtp:error', {
          error: err,
          badAddresses: badAddresses
        });
        callback(err, badAddresses);
      }
>>>>>>> 10f40a96
    });
  },

  /**
   * Check the account credentials by connecting to the server. Calls
   * back with an error if we had a problem (see sendMessage for
   * details), or no arguments if we succeeded.
   *
   * @return {Promise<ErrorString>}
   */
  checkAccount: function() {
    return new Promise((resolve) => {
      this.establishConnection({
        sendEnvelope: function(conn, bail) {
          // If we get here, we've successfully connected. Sorry, SMTP
          // server friend, we aren't actually going to send a message
          // now. Psych!
          resolve(null);
          bail();
        },
        sendMessage: function(/* conn */) {
          // We're not sending a message, so this won't be called.
        },
        onSendComplete: function(/* conn */) {
          // Ibid.
        },
        onError: function(err /*, badAddresses */) {
          // Aha, here we have an error -- we might have bad credentials
          // or something else. This error is normalized per the
          // documentation for sendMessage, so we can just pass it along.

          // We only report auth errors. When checking the account,
          // transient server connection errors don't matter; and we're
          // not trying to send a message.
          // XXX the consumer should handle error logging.
          if (err === 'bad-user-or-pass') {
            this.universe.__reportAccountProblem(
              this.compositeAccount, err, 'outgoing');
          }
          resolve(err);
        }.bind(this)
      });
    });
  },

  /**
   * Abstract out connection management so that we can do different
   * things with the connection (i.e. just test login credentials, or
   * actually send a message).
   *
   * Callbacks is an object with the following functions, all required:
   *
   * sendEnvelope(conn) -- you should send the envelope
   * sendMessage(conn) -- you should send the message body
   * onSendComplete(conn) -- the message was successfully sent
   * onError(err, badAddresses) -- send failed (or connection error)
   */
  establishConnection: function(callbacks) {
    var scope = this;
    var conn;
    var sendingMessage = false;
    client.createSmtpConnection(
      this.credentials,
      this.connInfo,
      function onCredentialsUpdated() {
        return new Promise(function(resolve) {
          // Note: Since we update the credentials object in-place,
          // there's no need to explicitly assign the changes here;
          // just save the account information.
          this.universe.saveAccountDef(
            this.compositeAccount.accountDef,
            /* folderInfo: */ null,
            /* callback: */ resolve);
        }.bind(this));
      }.bind(this)
    ).then(function(newConn) {
      conn = newConn;
      DisasterRecovery.associateSocketWithAccount(conn.socket, this);
      this._activeConnections.push(conn);

      // Intercept the 'ondrain' event, which is as close as we can
      // get to knowing that we are still sending data to the
      // server. We use this to hold a wakelock open.
      var oldOnDrain = conn.socket.ondrain;
      conn.socket.ondrain = function() {
        oldOnDrain && oldOnDrain.call(conn.socket);
        callbacks.onProgress && callbacks.onProgress();
      };

      callbacks.sendEnvelope(conn, conn.close.bind(conn));

      // We sent the envelope; see if we can now send the message.
      conn.onready = function(badRecipients) {
        logic(scope, 'onready');

        if (badRecipients.length) {
          conn.close();
          logic(scope, 'bad-recipients', { badRecipients: badRecipients });
          callbacks.onError('bad-recipient', badRecipients);
        } else {
          sendingMessage = true;
          callbacks.sendMessage(conn);
        }
      };

      // Done sending the message, ideally successfully.
      conn.ondone = function(success) {
        conn.close();

        if (success) {
          logic(scope, 'sent');
          callbacks.onSendComplete(conn);
        } else {
          logic(scope, 'send-failed');
          // We don't have an error to reference here, but we stored
          // the most recent SMTP error, which should tell us why the
          // server rejected the message.
          var err = client.analyzeSmtpError(conn, null, sendingMessage);
          callbacks.onError(err, /* badAddresses: */ null);
        }
      };

      conn.onerror = function(err) {
        // Some sort of error occurred; analyze and report.
        conn.close();
        err = client.analyzeSmtpError(conn, err, sendingMessage);
        callbacks.onError(err, /* badAddresses: */ null);
      };

      conn.onclose = function() {
        logic(scope, 'onclose');

        var idx = this._activeConnections.indexOf(conn);
        if (idx !== -1) {
          this._activeConnections.splice(idx, 1);
        } else {
          logic(scope, 'dead-unknown-connection');
        }
      }.bind(this);
    }.bind(this))
      .catch(function(err) {
        err = client.analyzeSmtpError(conn, err, sendingMessage);
        callbacks.onError(err);
      });
  }

};

return {
  Account: SmtpAccount,
  SmtpAccount: SmtpAccount
};
}); // end define<|MERGE_RESOLUTION|>--- conflicted
+++ resolved
@@ -70,7 +70,6 @@
    *   generating extra garbage.
    * @return {Promise<({err, badAddresses}>}
    */
-<<<<<<< HEAD
   sendMessage: function(composer) {
     return new Promise((resolve) => {
       this.establishConnection({
@@ -82,9 +81,7 @@
          */
         sendEnvelope: function(conn) {
           var envelope = composer.getEnvelope();
-          slog.log('smtp:sendEnvelope', {
-            _envelope: envelope
-          });
+          logic(scope, 'sendEnvelope', { _envelope: envelope });
           conn.useEnvelope(envelope);
         },
 
@@ -102,38 +99,7 @@
           var blob = composer.superBlob;
 
           // Then send the actual message if everything was cool
-          slog.log('smtp:sending-blob', { size: blob.size });
-=======
-  sendMessage: function(composer, callback) {
-    var scope = this;
-    this.establishConnection({
-      /**
-       * Send the envelope.
-       * @param conn
-       * @param {function()} bail Abort the connection. Used for when
-       * we must gracefully cancel without sending a message.
-       */
-      sendEnvelope: function(conn) {
-        var envelope = composer.getEnvelope();
-        logic(scope, 'sendEnvelope', { _envelope: envelope });
-        conn.useEnvelope(envelope);
-      },
-
-      onProgress: function() {
-        // Keep the wake lock open as long as it looks like we're
-        // still communicating with the server.
-        composer.renewSmartWakeLock('SMTP XHR Progress');
-      },
-      /**
-       * Send the message body.
-       */
-      sendMessage: function(conn) {
-        // Then send the actual message if everything was cool
-        logic(scope, 'building-blob');
-        composer.withMessageBlob({ includeBcc: false, smtp: true },
-                                 function(blob) {
           logic(scope, 'sending-blob', { size: blob.size });
->>>>>>> 10f40a96
           // simplesmtp's SMTPClient does not understand Blobs, so we
           // issue the write directly. All that it cares about is
           // knowing whether our data payload included a trailing
@@ -150,48 +116,26 @@
           // this does not actually terminate the connection; just tells the
           // client to flush stuff, etc.
           conn.end();
-<<<<<<< HEAD
         },
 
         /**
          * The send succeeded.
          */
         onSendComplete: function(/* conn */) {
-          slog.log('smtp:sent');
+          logic(scope, 'smtp:sent');
           resolve({ error: null });
         },
         /**
          * The send failed.
          */
         onError: function(error, badAddresses) {
-          slog.error('smtp:error', {
-            error,
-            badAddresses: badAddresses
-          });
-          resolve({ error, badAddresses });
-        }
-      });
-=======
-        });
-      },
-      /**
-       * The send succeeded.
-       */
-      onSendComplete: function(conn) {
-        logic(scope, 'smtp:sent');
-        callback(null);
-      },
-      /**
-       * The send failed.
-       */
-      onError: function(err, badAddresses) {
-        logic(scope, 'smtp:error', {
+          logic(scope, 'smtp:error', {
           error: err,
           badAddresses: badAddresses
         });
-        callback(err, badAddresses);
-      }
->>>>>>> 10f40a96
+          resolve({ error, badAddresses });
+        }
+      });
     });
   },
 
