define(
  [
    'logic',
    '../a64',
    '../accountmixins',
    '../allback',
    '../errbackoff',
    '../db/folder_info_rep',
    '../searchfilter',
    '../syncbase',
    '../util',
    '../composite/incoming',
    './folder',
    './client',
    './protocol/parallel_imap',
    '../errorutils',
    '../disaster-recovery',
    'module',
    'require',
    'exports'
  ],
  function(
    logic,
    $a64,
    $acctmixins,
    $allback,
    $errbackoff,
    folderInfoRep,
    $searchfilter,
    $syncbase,
    $util,
    incoming,
    $imapfolder,
    $imapclient,
    ParallelImap,
    errorutils,
    DisasterRecovery,
    $module,
    require,
    exports
  ) {
'use strict';

var CompositeIncomingAccount = incoming.CompositeIncomingAccount;

/**
 * Account object, root of all interaction with servers.
 *
 * Passwords are currently held in cleartext with the rest of the data.  Ideally
 * we would like them to be stored in some type of keyring coupled to the TCP
 * API in such a way that we never know the API.  Se a vida e.
 *
 */
function ImapAccount(universe, compositeAccount, accountId, credentials,
<<<<<<< HEAD
                     connInfo, foldersTOC,
                     dbConn, existingProtoConn) {
  logic.defineScope(this, 'ImapAccount');
  CompositeIncomingAccount.apply(this, arguments);
=======
                     connInfo, folderInfos,
                     dbConn, existingProtoConn) {

  // Using the generic 'Account' here, as current tests don't
  // distinguish between events on ImapAccount vs. CompositeAccount.
  logic.defineScope(this, 'Account', { accountId: accountId,
                                       accountType: 'imap' });

  CompositeIncomingAccount.apply(
      this, [$imapfolder.ImapFolderSyncer].concat(Array.slice(arguments)));
>>>>>>> 10f40a96

  /**
   * The maximum number of connections we are allowed to have alive at once.  We
   * want to limit this both because we generally aren't sophisticated enough
   * to need to use many connections at once (unless we have bugs), and because
   * servers may enforce a per-account connection limit which can affect both
   * us and other clients on other devices.
   *
   * Thunderbird's default for this is 5.
   *
   * gmail currently claims to have a limit of 15 connections per account:
   * http://support.google.com/mail/bin/answer.py?hl=en&answer=97150
   *
   * I am picking 3 right now because it should cover the "I just sent a
   * messages from the folder I was in and then switched to another folder",
   * where we could have stuff to do in the old folder, new folder, and sent
   * mail folder.  I have also seem claims of connection limits of 3 for some
   * accounts out there, so this avoids us needing logic to infer a need to
   * lower our connection limit.
   */
  this._maxConnsAllowed = 3;
  /**
   * The `ImapConnection` we are attempting to open, if any.  We only try to
   * open one connection at a time.
   */
  this._pendingConn = null;
  this._ownedConns = [];
  /**
   * @listof[@dict[
   *   @key[folderId]
   *   @key[callback]
   * ]]{
   *   The list of requested connections that have not yet been serviced.  An
   * }
   */
  this._demandedConns = [];
  this._backoffEndpoint = $errbackoff.createEndpoint('imap:' + this.id, this);

  this.pimap = new ParallelImap(this);

<<<<<<< HEAD
  if (existingProtoConn) {
    this._reuseConnection(existingProtoConn);
  }
=======
  this._jobDriver = new $imapjobs.ImapJobDriver(
                          this, this._folderInfos.$mutationState);
>>>>>>> 10f40a96

  /**
   * Flag to allow us to avoid calling closeBox to close a folder.  This avoids
   * expunging deleted messages.
   */
  this._TEST_doNotCloseFolder = false;
}

exports.Account = exports.ImapAccount = ImapAccount;
ImapAccount.prototype = Object.create(CompositeIncomingAccount.prototype);
var properties = {
  type: 'imap',
  supportsServerFolders: true,
  toString: function() {
    return '[ImapAccount: ' + this.id + ']';
  },

  get capability() {
    return this._engineData.capability;
  },

  //////////////////////////////////////////////////////////////////////////////
  // Server type indicators for quirks and heuristics like sent mail

  /**
   * Is this server gmail?  Not something that just looks like gmail, but IS
   * gmail.
   *
   * Gmail self-identifies via the nonstandard but documented X-GM-EXT-1
   * capability.  Documentation is at
   * https://developers.google.com/gmail/imap_extensions
   */
  get isGmail() {
    return this.capability.indexOf('X-GM-EXT-1') !== -1;
  },

  /**
   * Is this a CoreMail server, as used by 126.com/163.com/others?
   *
   * CoreMail servers self-identify via the apparently cargo-culted
   * X-CM-EXT-1 capability.
   */
  get isCoreMailServer() {
    return this.capability.indexOf('X-CM-EXT-1') !== -1;
  },

  /**
   * Do messages sent via the corresponding SMTP account automatically show up
   * in the sent folder?  Both Gmail and CoreMail do this.  (It's a good thing
   * to do, it just sucks that there's no explicit IMAP capability, etc. to
   * indicate this without us having to infer from the server type.  Although
   * we could probe this if we wanted...)
   */
  get sentMessagesAutomaticallyAppearInSentFolder() {
    return this.isGmail || this.isCoreMailServer;
  },

  //////////////////////////////////////////////////////////////////////////////
  // Connection Pool-ish stuff

  get numActiveConns() {
    return this._ownedConns.length;
  },

  /**
   * Mechanism for an `ImapFolderConn` to request an IMAP protocol connection.
   * This is to potentially support some type of (bounded) connection pooling
   * like Thunderbird uses.  The rationale is that many servers cap the number
   * of connections we are allowed to maintain, plus it's hard to justify
   * locally tying up those resources.  (Thunderbird has more need of watching
   * multiple folders than ourselves, but we may still want to synchronize a
   * bunch of folders in parallel for latency reasons.)
   *
   * The provided connection will *not* be in the requested folder; it's up to
   * the folder connection to enter the folder.
   *
   * @args[
   *   @param[folderId #:optional FolderId]{
   *     The folder id of the folder that will be using the connection.  If
   *     it's not a folder but some task, then pass null (and ideally provide
   *     a useful `label`).
   *   }
   *   @param[label #:optional String]{
   *     A human readable explanation of the activity for debugging purposes.
   *   }
   *   @param[callback @func[@args[@param[conn]]]]{
   *     The callback to invoke once the connection has been established.  If
   *     there is a connection present in the reuse pool, this may be invoked
   *     immediately.
   *   }
   *   @param[deathback Function]{
   *     A callback to invoke if the connection dies or we feel compelled to
   *     reclaim it.
   *   }
   *   @param[dieOnConnectFailure #:optional Boolean]{
   *     Should we invoke the deathback for this request if we fail to establish
   *     a connection in a timely manner?  This will be immediately invoked if
   *     we are offline or if we exhaust our retries for establishing
   *     connections with the server.
   *   }
   * ]
   */
  __folderDemandsConnection: function(folderId, label, callback, deathback,
                                      dieOnConnectFailure) {
    // If we are offline, invoke the deathback soon and don't bother trying to
    // get a connection.
    if (dieOnConnectFailure && !this.universe.online) {
      window.setZeroTimeout(deathback);
      return;
    }

    var demand = {
      folderId: folderId,
      label: label,
      callback: callback,
      deathback: deathback,
      dieOnConnectFailure: Boolean(dieOnConnectFailure)
    };
    this._demandedConns.push(demand);

    // No line-cutting; bail if there was someone ahead of us.
    if (this._demandedConns.length > 1) {
      return;
    }

    // - try and reuse an existing connection
    if (this._allocateExistingConnection()) {
      return;
    }

    // - we need to wait for a new conn or one to free up
    this._makeConnectionIfPossible();

    return;
  },

  /**
   * Trigger the deathbacks for all connection demands where dieOnConnectFailure
   * is true.
   */
  _killDieOnConnectFailureDemands: function() {
    for (var i = 0; i < this._demandedConns.length; i++) {
      var demand = this._demandedConns[i];
      if (demand.dieOnConnectFailure) {
        demand.deathback.call(null);
        this._demandedConns.splice(i--, 1);
      }
    }
  },

  /**
   * Try and find an available connection and assign it to the first connection
   * demand.
   *
   * @return[Boolean]{
   *   True if we allocated a demand to a conncetion, false if we did not.
   * }
   */
  _allocateExistingConnection: function() {
    if (!this._demandedConns.length) {
      return false;
    }
    var demandInfo = this._demandedConns[0];

    for (var i = 0; i < this._ownedConns.length; i++) {
      var connInfo = this._ownedConns[i];
      // It's concerning if the folder already has a connection...
<<<<<<< HEAD
      if (demandInfo.folderId && connInfo.folderId === demandInfo.folderId) {
        logic(this, 'folderAlreadyHasConn', { folderId: demandInfo.folderId });
      }
=======
      if (demandInfo.folderId && connInfo.folderId === demandInfo.folderId)
        logic(this, 'folderAlreadyHasConn', { folderId: demandInfo.folderId });
>>>>>>> 10f40a96

      if (connInfo.inUseBy) {
        continue;
      }

      connInfo.inUseBy = demandInfo;
      this._demandedConns.shift();
      logic(this, 'reuseConnection',
            { folderId: demandInfo.folderId, label: demandInfo.label });
      demandInfo.callback(connInfo.conn);
      return true;
    }

    return false;
  },

  /**
   * All our operations completed; let's think about closing any connections
   * they may have established that we don't need anymore.
   */
  allOperationsCompleted: function() {
    this.maybeCloseUnusedConnections();
  },

  /**
   * Using great wisdom, potentially close some/all connections.
   */
  maybeCloseUnusedConnections: function() {
    // XXX: We are closing unused connections in an effort to stem
    // problems associated with unreliable cell connections; they
    // tend to be dropped unceremoniously when left idle for a
    // long time, particularly on cell networks. NB: This will
    // close the connection we just used, unless someone else is
    // waiting for a connection.
    if ($syncbase.KILL_CONNECTIONS_WHEN_JOBLESS &&
        !this._demandedConns.length &&
        !this.universe.areServerJobsWaiting(this)) {
      this.closeUnusedConnections();
    }
  },

  /**
   * Close all connections that aren't currently in use.
   */
  closeUnusedConnections: function() {
    for (var i = this._ownedConns.length - 1; i >= 0; i--) {
      var connInfo = this._ownedConns[i];
      if (connInfo.inUseBy) {
        continue;
      }
      console.log('Killing unused IMAP connection.');
      // this eats all future notifications, so we need to splice...
      this._ownedConns.splice(i, 1);
      connInfo.conn.client.close();
      logic(this, 'deadConnection', { reason: 'unused' });
    }
  },

  _makeConnectionIfPossible: function() {
    if (this._ownedConns.length >= this._maxConnsAllowed) {
      logic(this, 'maximumConnsNoNew');
      return;
    }
    if (this._pendingConn) {
      return;
    }

    this._pendingConn = true;
    var boundMakeConnection = this._makeConnection.bind(this);
    this._backoffEndpoint.scheduleConnectAttempt(boundMakeConnection);
  },

  _makeConnection: function(callback, whyFolderId, whyLabel) {
    // Mark a pending connection synchronously; the require call will not return
    // until at least the next turn of the event loop.
    this._pendingConn = true;
    // Dynamically load the probe/imap code to speed up startup.
    require(['./client'], function ($imapclient) {
      logic(this, 'createConnection', {
        folderId: whyFolderId,
        label: whyLabel
      });

      $imapclient.createImapConnection(
        this._credentials,
        this._connInfo,
        function onCredentialsUpdated() {
          return new Promise(function(resolve) {
            // Note: Since we update the credentials object in-place,
            // there's no need to explicitly assign the changes here;
            // just save the account information.
            this.universe.saveAccountDef(
              this.compositeAccount.accountDef,
              /* folderDbState: */ null,
              /* callback: */ resolve);
          }.bind(this));
        }.bind(this)
      ).then(function(conn) {
          DisasterRecovery.associateSocketWithAccount(conn.client.socket, this);

          this._pendingConn = null;
          this._bindConnectionDeathHandlers(conn);
          this._backoffEndpoint.noteConnectSuccess();
          this._ownedConns.push({
            conn: conn,
            inUseBy: null
          });
          this._allocateExistingConnection();

          // If more connections are needed, keep connecting.
          if (this._demandedConns.length) {
            this._makeConnectionIfPossible();
          }

          callback && callback(null);
        }.bind(this))
      .catch(function(err) {
          logic(this, 'deadConnection', {
            reason: 'connect-error',
            folderId: whyFolderId
          });

          if (errorutils.shouldReportProblem(err)) {
            this.universe.__reportAccountProblem(
              this.compositeAccount,
              err,
              'incoming');
          }

          this._pendingConn = null;
          callback && callback(err);

          // Track this failure for backoff purposes.
          if (errorutils.shouldRetry(err)) {
            if (this._backoffEndpoint.noteConnectFailureMaybeRetry(
              errorutils.wasErrorFromReachableState(err))) {
              this._makeConnectionIfPossible();
            } else {
              this._killDieOnConnectFailureDemands();
            }
          } else {
            this._backoffEndpoint.noteBrokenConnection();
            this._killDieOnConnectFailureDemands();
          }
        }.bind(this));
    }.bind(this));
  },

  /**
   * Treat a connection that came from the IMAP prober as a connection we
   * created ourselves.
   */
  _reuseConnection: function(existingProtoConn) {
    DisasterRecovery.associateSocketWithAccount(
      existingProtoConn.client.socket, this);
    this._ownedConns.push({
      conn: existingProtoConn,
      inUseBy: null
    });
    this._bindConnectionDeathHandlers(existingProtoConn);
  },

  _bindConnectionDeathHandlers: function(conn) {
    conn.breakIdle(function() {
      conn.client.TIMEOUT_ENTER_IDLE = $syncbase.STALE_CONNECTION_TIMEOUT_MS;
      conn.client.onidle = function() {
        console.warn('Killing stale IMAP connection.');
        conn.client.close();
      };

      // Reenter the IDLE state here so that we properly time out if
      // we never send any further requests (which would normally
      // cause _enterIdle to be called when the request queue has been
      // emptied).
      conn.client._enterIdle();
    });

    conn.onclose = function() {
       for (var i = 0; i < this._ownedConns.length; i++) {
        var connInfo = this._ownedConns[i];
        if (connInfo.conn === conn) {
          logic(this, 'deadConnection', {
            reason: 'closed',
            folderId: connInfo.inUseBy &&
              connInfo.inUseBy.folderId
          });
<<<<<<< HEAD
          if (connInfo.inUseBy && connInfo.inUseBy.deathback) {
=======
          if (connInfo.inUseBy && connInfo.inUseBy.deathback)
>>>>>>> 10f40a96
            connInfo.inUseBy.deathback(conn);
          }
          connInfo.inUseBy = null;
          this._ownedConns.splice(i, 1);
          return;
        }
      }
    }.bind(this);

    conn.onerror = function(err) {
      err = $imapclient.normalizeImapError(conn, err);
      logic(this, 'connectionError', { error: err });
      console.error('imap:onerror', JSON.stringify({
        error: err,
        host: this._connInfo.hostname,
        port: this._connInfo.port
      }));
    }.bind(this);
  },

  __folderDoneWithConnection: function(conn, closeFolder, resourceProblem) {
    for (var i = 0; i < this._ownedConns.length; i++) {
      var connInfo = this._ownedConns[i];
      if (connInfo.conn === conn) {
        if (resourceProblem) {
          this._backoffEndpoint(connInfo.inUseBy.folderId);
<<<<<<< HEAD
        }
=======
>>>>>>> 10f40a96
        logic(this, 'releaseConnection', {
          folderId: connInfo.inUseBy.folderId,
          label: connInfo.inUseBy.label
        });
        connInfo.inUseBy = null;

         // We just freed up a connection, it may be appropriate to close it.
        this.maybeCloseUnusedConnections();
        return;
      }
    }
    logic(this, 'connectionMismatch');
<<<<<<< HEAD
=======
  },

  //////////////////////////////////////////////////////////////////////////////
  // Folder synchronization

  /**
   * Helper in conjunction with `_syncFolderComputeDeltas` for use by the
   * syncFolderList operation/job.  The op is on the hook for the connection's
   * lifecycle.
   */
  _syncFolderList: function(conn, callback) {
    conn.listMailboxes(
      this._syncFolderComputeDeltas.bind(this, conn, callback));
  },

  _determineFolderType: function(box, path) {
    var attribs = (box.flags || []).map(function(flag) {
      return flag.substr(1).toUpperCase(); // Map "\\Noselect" => "NOSELECT"
    });

    var type = null;
    // NoSelect trumps everything.
    if (attribs.indexOf('NOSELECT') !== -1) {
      type = 'nomail';
    }
    else {
      // Standards-ish:
      // - special-use: http://tools.ietf.org/html/rfc6154
      //   IANA registrations:
      //   http://www.iana.org/assignments/imap4-list-extended
      // - xlist:
      //   https://developers.google.com/google-apps/gmail/imap_extensions

      // Process the attribs for goodness.
      for (var i = 0; i < attribs.length; i++) {
        switch (attribs[i]) {
          // TODO: split the 'all' cases into their own type!
          case 'ALL': // special-use
          case 'ALLMAIL': // xlist
          case 'ARCHIVE': // special-use
            type = 'archive';
            break;
          case 'DRAFTS': // special-use xlist
            type = 'drafts';
            break;
          case 'FLAGGED': // special-use
            type = 'starred';
            break;
          case 'IMPORTANT': // (undocumented) xlist
            type = 'important';
            break;
          case 'INBOX': // xlist
            type = 'inbox';
            break;
          case 'JUNK': // special-use
            type = 'junk';
            break;
          case 'SENT': // special-use xlist
            type = 'sent';
            break;
          case 'SPAM': // xlist
            type = 'junk';
            break;
          case 'STARRED': // xlist
            type = 'starred';
            break;

          case 'TRASH': // special-use xlist
            type = 'trash';
            break;

          case 'HASCHILDREN': // 3348
          case 'HASNOCHILDREN': // 3348

          // - standard bits we don't care about
          case 'MARKED': // 3501
          case 'UNMARKED': // 3501
          case 'NOINFERIORS': // 3501
            // XXX use noinferiors to prohibit folder creation under it.
          // NOSELECT

          default:
        }
      }

      // heuristic based type assignment based on the name
      if (!type) {
        // ensure that we treat folders at the root, see bug 854128
        var prefix = this._namespaces.personal[0] &&
              this._namespaces.personal[0].prefix;
        var isAtNamespaceRoot = path === (prefix + box.name);
        // If our name is our path, we are at the absolute root of the tree.
        // This will be the case for INBOX even if there is a namespace.
        if (isAtNamespaceRoot || path === box.name) {
          switch (box.name.toUpperCase()) {
            case 'DRAFT':
            case 'DRAFTS':
              type = 'drafts';
              break;
            case 'INBOX':
              // Inbox is special; the path needs to case-insensitively match.
              if (path.toUpperCase() === 'INBOX')
                type = 'inbox';
              break;
            // Yahoo provides "Bulk Mail" for yahoo.fr.
            case 'BULK MAIL':
            case 'JUNK':
            case 'SPAM':
              type = 'junk';
              break;
            case 'SENT':
              type = 'sent';
              break;
            case 'TRASH':
              type = 'trash';
              break;
            // This currently only exists for consistency with Thunderbird, but
            // may become useful in the future when we need an outbox.
            case 'UNSENT MESSAGES':
              type = 'queue';
              break;
          }
        }
      }

      if (!type)
        type = 'normal';
    }
    return type;
  },

  /**
   * A map of namespaces: { personal: { prefix: '', delimiter: '' }, ... }.
   * Populated in _syncFolderComputeDeltas.
   */
  _namespaces: {
    personal: { prefix: '', delimiter: '/' },
    provisional: true
  },

  _syncFolderComputeDeltas: function(conn, callback, err, boxesRoot) {
    var self = this;
    if (err) {
      callback(err);
      return;
    }

    // Before we walk the boxes, get namespace information.
    // In the failure case, assume no relevant namespaces.
    if (self._namespaces.provisional) {
      conn.listNamespaces(function(err, namespaces) {
        if (!err && namespaces) {
          self._namespaces = namespaces;
        }

        self._namespaces.provisional = false;

        logic(self, 'list-namespaces', {
          namespaces: namespaces
        });

        self._syncFolderComputeDeltas(conn, callback, err, boxesRoot);
      });
      return;
    }

    // - build a map of known existing folders
    var folderPubsByPath = {};
    var folderPub;
    for (var iFolder = 0; iFolder < this.folders.length; iFolder++) {
      folderPub = this.folders[iFolder];
      folderPubsByPath[folderPub.path] = folderPub;
    }

    var syncScope = logic.scope('ImapFolderSync');

    // - walk the boxes
    function walkBoxes(boxLevel, pathDepth, parentId) {
      boxLevel.forEach(function(box) {
        var boxName = box.name, meta,
            folderId;

        var delim = box.delimiter || '/';

         if (box.path.indexOf(delim) === 0) {
          box.path = box.path.slice(delim.length);
        }

        var path = box.path;

        // - normalize jerk-moves
        var type = self._determineFolderType(box, path);

        // gmail finds it amusing to give us the localized name/path of its
        // inbox, but still expects us to ask for it as INBOX.
        if (type === 'inbox')
          path = 'INBOX';

        // - already known folder
        if (folderPubsByPath.hasOwnProperty(path)) {
          // Because we speculatively create the Inbox, both its display name
          // and delimiter may be incorrect and need to be updated.
          meta = folderPubsByPath[path];
          meta.name = box.name;
          meta.delim = delim;

          logic(syncScope, 'folder-sync:existing', {
            type: type,
            name: box.name,
            path: path,
            delim: delim
          });

          // mark it with true to show that we've seen it.
          folderPubsByPath[path] = true;
        }
        // - new to us!
        else {
          logic(syncScope, 'folder-sync:add', {
            type: type,
            name: box.name,
            path: path,
            delim: delim
          });
          meta = self._learnAboutFolder(box.name, path, parentId, type,
                                        delim, pathDepth);
        }

        if (box.children)
          walkBoxes(box.children, pathDepth + 1, meta.id);
      });
    }

    walkBoxes(boxesRoot.children, 0, null);

    // - detect deleted folders
    // track dead folder id's so we can issue a
    var deadFolderIds = [];
    for (var folderPath in folderPubsByPath) {
      folderPub = folderPubsByPath[folderPath];
      // (skip those we found above)
      if (folderPub === true)
        continue;
      // Never delete our localdrafts or outbox folder.
      if ($mailslice.FolderStorage.isTypeLocalOnly(folderPub.type))
        continue;
      logic(syncScope, 'delete-dead-folder', {
        folderType: folderPub.type,
        folderId: folderPub.id
      });
      // It must have gotten deleted!
      this._forgetFolder(folderPub.id);
    }

    // Once we've synchonized the folder list, kick off another job to
    // check that we have all essential online folders. Once that
    // completes, we'll check to make sure our offline-only folders
    // (localdrafts, outbox) are in the right place according to where
    // this server stores other built-in folders.
    this.ensureEssentialOnlineFolders();
    this.normalizeFolderHierarchy();

    callback(null);
  },

  /**
   * Ensure that local-only folders exist. This runs synchronously
   * before we sync the folder list with the server. Ideally, these
   * folders should reside in a proper place in the folder hierarchy,
   * which may differ between servers depending on whether the
   * account's other folders live underneath the inbox or as
   * top-level-folders. But since moving folders is easy and doesn't
   * really affect the backend, we'll just ensure they exist here, and
   * fix up their hierarchical location when syncing the folder list.
   */
  ensureEssentialOfflineFolders: function() {
    [ 'outbox', 'localdrafts' ].forEach(function(folderType) {
      if (!this.getFirstFolderWithType(folderType)) {
        this._learnAboutFolder(
          /* name: */ folderType,
          /* path: */ folderType,
          /* parentId: */ null,
          /* type: */ folderType,
          /* delim: */ '',
          /* depth: */ 0,
          /* suppressNotification: */ true);
      }
    }, this);
  },

  /**
   * Kick off jobs to create essential folders (sent, trash) if
   * necessary. These folders should be created on both the client and
   * the server; contrast with `ensureEssentialOfflineFolders`.
   *
   * TODO: Support localizing all automatically named e-mail folders
   * regardless of the origin locale.
   * Relevant bugs: <https://bugzil.la/905869>, <https://bugzil.la/905878>.
   *
   * @param {function} callback
   *   Called when all ops have run.
   */
  ensureEssentialOnlineFolders: function(callback) {
    var essentialFolders = { 'trash': 'Trash', 'sent': 'Sent' };
    var latch = $allback.latch();

    for (var type in essentialFolders) {
      if (!this.getFirstFolderWithType(type)) {
        this.universe.createFolder(
          this.id, null, essentialFolders[type], type, false, latch.defer());
      }
    }

    latch.then(callback);
  },

  /**
   * Ensure that local-only folders live in a reasonable place in the
   * folder hierarchy by moving them if necessary.
   *
   * We proactively create local-only folders at the root level before
   * we synchronize with the server; if possible, we want these
   * folders to reside as siblings to other system-level folders on
   * the account. This is called at the end of syncFolderList, after
   * we have learned about all existing server folders.
   */
  normalizeFolderHierarchy: $acctmixins.normalizeFolderHierarchy,

  /**
   * Asynchronously save the sent message to the sent folder, if applicable.
   * This should only be called once the SMTP send has completed.
   *
   * If non-gmail, append a bcc-including version of the message into the sent
   * folder.  For gmail, the SMTP server automatically copies the message into
   * the sent folder so we don't need to do this.
   *
   * There are several notable limitations with the current implementation:
   * - We do not write a copy of the message into the sent folder locally, so
   *   the message must be downloaded/synchronized for the user to see it.
   * - The operation to append the message does not get persisted to disk, so
   *   in the event the app crashes or is closed, a copy of the message will
   *   not end up in the sent folder.  This has always been the emergent
   *   phenomenon for IMAP, except previously we would persist the operation
   *   and then mark it moot at 'check' time.  Our new technique of not saving
   *   the operation is preferable for disk space reasons.  (NB: We could
   *   persist it, but the composite Blob we build would be flattened which
   *   could generate an I/O storm, cause temporary double-storage use, etc.)
   */
  saveSentMessage: function(composer) {
    if (this.sentMessagesAutomaticallyAppearInSentFolder) {
      return;
    }

    composer.withMessageBlob({ includeBcc: true }, function(blob) {
      var message = {
        messageText: blob,
        // do not specify date; let the server use its own timestamping
        // since we want the approximate value of 'now' anyways.
        flags: ['\\Seen'],
      };

      var sentFolder = this.getFirstFolderWithType('sent');
      if (sentFolder) {
        this.universe.appendMessages(sentFolder.id,
                                     [message]);
      }
    }.bind(this));
>>>>>>> 10f40a96
  },

  shutdown: function(callback) {
    this._backoffEndpoint.shutdown();

    // - close all connections
    var liveConns = this._ownedConns.length;
    function connDead() {
      if (--liveConns === 0) {
        callback();
      }
    }
    for (var i = 0; i < this._ownedConns.length; i++) {
      var connInfo = this._ownedConns[i];
      if (callback) {
        connInfo.inUseBy = { deathback: connDead };
        try {
          connInfo.conn.client.close();
        }
        catch (ex) {
          liveConns--;
        }
      }
      else {
        connInfo.conn.client.close();
      }
    }

<<<<<<< HEAD
    if (!liveConns && callback) {
=======
    if (!liveConns && callback)
>>>>>>> 10f40a96
      callback();
    }
  },

  checkAccount: function(listener) {
    logic(this, 'checkAccount_begin');
    this._makeConnection(function(err) {
      logic(this, 'checkAccount_end', { error: err });
      listener(err);
    }.bind(this), null, 'check');
  },

  //////////////////////////////////////////////////////////////////////////////

};

// XXX: Use mix.js when it lands in the streaming patch.
for (var k in properties) {
  Object.defineProperty(ImapAccount.prototype, k,
                        Object.getOwnPropertyDescriptor(properties, k));
}
<<<<<<< HEAD
=======

>>>>>>> 10f40a96
}); // end define<|MERGE_RESOLUTION|>--- conflicted
+++ resolved
@@ -52,23 +52,11 @@
  *
  */
 function ImapAccount(universe, compositeAccount, accountId, credentials,
-<<<<<<< HEAD
                      connInfo, foldersTOC,
                      dbConn, existingProtoConn) {
-  logic.defineScope(this, 'ImapAccount');
+  logic.defineScope(this, 'Account',
+                    { accountId, accountType: 'imap' });
   CompositeIncomingAccount.apply(this, arguments);
-=======
-                     connInfo, folderInfos,
-                     dbConn, existingProtoConn) {
-
-  // Using the generic 'Account' here, as current tests don't
-  // distinguish between events on ImapAccount vs. CompositeAccount.
-  logic.defineScope(this, 'Account', { accountId: accountId,
-                                       accountType: 'imap' });
-
-  CompositeIncomingAccount.apply(
-      this, [$imapfolder.ImapFolderSyncer].concat(Array.slice(arguments)));
->>>>>>> 10f40a96
 
   /**
    * The maximum number of connections we are allowed to have alive at once.  We
@@ -109,14 +97,9 @@
 
   this.pimap = new ParallelImap(this);
 
-<<<<<<< HEAD
   if (existingProtoConn) {
     this._reuseConnection(existingProtoConn);
   }
-=======
-  this._jobDriver = new $imapjobs.ImapJobDriver(
-                          this, this._folderInfos.$mutationState);
->>>>>>> 10f40a96
 
   /**
    * Flag to allow us to avoid calling closeBox to close a folder.  This avoids
@@ -284,14 +267,9 @@
     for (var i = 0; i < this._ownedConns.length; i++) {
       var connInfo = this._ownedConns[i];
       // It's concerning if the folder already has a connection...
-<<<<<<< HEAD
       if (demandInfo.folderId && connInfo.folderId === demandInfo.folderId) {
         logic(this, 'folderAlreadyHasConn', { folderId: demandInfo.folderId });
       }
-=======
-      if (demandInfo.folderId && connInfo.folderId === demandInfo.folderId)
-        logic(this, 'folderAlreadyHasConn', { folderId: demandInfo.folderId });
->>>>>>> 10f40a96
 
       if (connInfo.inUseBy) {
         continue;
@@ -478,11 +456,7 @@
             folderId: connInfo.inUseBy &&
               connInfo.inUseBy.folderId
           });
-<<<<<<< HEAD
           if (connInfo.inUseBy && connInfo.inUseBy.deathback) {
-=======
-          if (connInfo.inUseBy && connInfo.inUseBy.deathback)
->>>>>>> 10f40a96
             connInfo.inUseBy.deathback(conn);
           }
           connInfo.inUseBy = null;
@@ -509,10 +483,7 @@
       if (connInfo.conn === conn) {
         if (resourceProblem) {
           this._backoffEndpoint(connInfo.inUseBy.folderId);
-<<<<<<< HEAD
         }
-=======
->>>>>>> 10f40a96
         logic(this, 'releaseConnection', {
           folderId: connInfo.inUseBy.folderId,
           label: connInfo.inUseBy.label
@@ -525,376 +496,6 @@
       }
     }
     logic(this, 'connectionMismatch');
-<<<<<<< HEAD
-=======
-  },
-
-  //////////////////////////////////////////////////////////////////////////////
-  // Folder synchronization
-
-  /**
-   * Helper in conjunction with `_syncFolderComputeDeltas` for use by the
-   * syncFolderList operation/job.  The op is on the hook for the connection's
-   * lifecycle.
-   */
-  _syncFolderList: function(conn, callback) {
-    conn.listMailboxes(
-      this._syncFolderComputeDeltas.bind(this, conn, callback));
-  },
-
-  _determineFolderType: function(box, path) {
-    var attribs = (box.flags || []).map(function(flag) {
-      return flag.substr(1).toUpperCase(); // Map "\\Noselect" => "NOSELECT"
-    });
-
-    var type = null;
-    // NoSelect trumps everything.
-    if (attribs.indexOf('NOSELECT') !== -1) {
-      type = 'nomail';
-    }
-    else {
-      // Standards-ish:
-      // - special-use: http://tools.ietf.org/html/rfc6154
-      //   IANA registrations:
-      //   http://www.iana.org/assignments/imap4-list-extended
-      // - xlist:
-      //   https://developers.google.com/google-apps/gmail/imap_extensions
-
-      // Process the attribs for goodness.
-      for (var i = 0; i < attribs.length; i++) {
-        switch (attribs[i]) {
-          // TODO: split the 'all' cases into their own type!
-          case 'ALL': // special-use
-          case 'ALLMAIL': // xlist
-          case 'ARCHIVE': // special-use
-            type = 'archive';
-            break;
-          case 'DRAFTS': // special-use xlist
-            type = 'drafts';
-            break;
-          case 'FLAGGED': // special-use
-            type = 'starred';
-            break;
-          case 'IMPORTANT': // (undocumented) xlist
-            type = 'important';
-            break;
-          case 'INBOX': // xlist
-            type = 'inbox';
-            break;
-          case 'JUNK': // special-use
-            type = 'junk';
-            break;
-          case 'SENT': // special-use xlist
-            type = 'sent';
-            break;
-          case 'SPAM': // xlist
-            type = 'junk';
-            break;
-          case 'STARRED': // xlist
-            type = 'starred';
-            break;
-
-          case 'TRASH': // special-use xlist
-            type = 'trash';
-            break;
-
-          case 'HASCHILDREN': // 3348
-          case 'HASNOCHILDREN': // 3348
-
-          // - standard bits we don't care about
-          case 'MARKED': // 3501
-          case 'UNMARKED': // 3501
-          case 'NOINFERIORS': // 3501
-            // XXX use noinferiors to prohibit folder creation under it.
-          // NOSELECT
-
-          default:
-        }
-      }
-
-      // heuristic based type assignment based on the name
-      if (!type) {
-        // ensure that we treat folders at the root, see bug 854128
-        var prefix = this._namespaces.personal[0] &&
-              this._namespaces.personal[0].prefix;
-        var isAtNamespaceRoot = path === (prefix + box.name);
-        // If our name is our path, we are at the absolute root of the tree.
-        // This will be the case for INBOX even if there is a namespace.
-        if (isAtNamespaceRoot || path === box.name) {
-          switch (box.name.toUpperCase()) {
-            case 'DRAFT':
-            case 'DRAFTS':
-              type = 'drafts';
-              break;
-            case 'INBOX':
-              // Inbox is special; the path needs to case-insensitively match.
-              if (path.toUpperCase() === 'INBOX')
-                type = 'inbox';
-              break;
-            // Yahoo provides "Bulk Mail" for yahoo.fr.
-            case 'BULK MAIL':
-            case 'JUNK':
-            case 'SPAM':
-              type = 'junk';
-              break;
-            case 'SENT':
-              type = 'sent';
-              break;
-            case 'TRASH':
-              type = 'trash';
-              break;
-            // This currently only exists for consistency with Thunderbird, but
-            // may become useful in the future when we need an outbox.
-            case 'UNSENT MESSAGES':
-              type = 'queue';
-              break;
-          }
-        }
-      }
-
-      if (!type)
-        type = 'normal';
-    }
-    return type;
-  },
-
-  /**
-   * A map of namespaces: { personal: { prefix: '', delimiter: '' }, ... }.
-   * Populated in _syncFolderComputeDeltas.
-   */
-  _namespaces: {
-    personal: { prefix: '', delimiter: '/' },
-    provisional: true
-  },
-
-  _syncFolderComputeDeltas: function(conn, callback, err, boxesRoot) {
-    var self = this;
-    if (err) {
-      callback(err);
-      return;
-    }
-
-    // Before we walk the boxes, get namespace information.
-    // In the failure case, assume no relevant namespaces.
-    if (self._namespaces.provisional) {
-      conn.listNamespaces(function(err, namespaces) {
-        if (!err && namespaces) {
-          self._namespaces = namespaces;
-        }
-
-        self._namespaces.provisional = false;
-
-        logic(self, 'list-namespaces', {
-          namespaces: namespaces
-        });
-
-        self._syncFolderComputeDeltas(conn, callback, err, boxesRoot);
-      });
-      return;
-    }
-
-    // - build a map of known existing folders
-    var folderPubsByPath = {};
-    var folderPub;
-    for (var iFolder = 0; iFolder < this.folders.length; iFolder++) {
-      folderPub = this.folders[iFolder];
-      folderPubsByPath[folderPub.path] = folderPub;
-    }
-
-    var syncScope = logic.scope('ImapFolderSync');
-
-    // - walk the boxes
-    function walkBoxes(boxLevel, pathDepth, parentId) {
-      boxLevel.forEach(function(box) {
-        var boxName = box.name, meta,
-            folderId;
-
-        var delim = box.delimiter || '/';
-
-         if (box.path.indexOf(delim) === 0) {
-          box.path = box.path.slice(delim.length);
-        }
-
-        var path = box.path;
-
-        // - normalize jerk-moves
-        var type = self._determineFolderType(box, path);
-
-        // gmail finds it amusing to give us the localized name/path of its
-        // inbox, but still expects us to ask for it as INBOX.
-        if (type === 'inbox')
-          path = 'INBOX';
-
-        // - already known folder
-        if (folderPubsByPath.hasOwnProperty(path)) {
-          // Because we speculatively create the Inbox, both its display name
-          // and delimiter may be incorrect and need to be updated.
-          meta = folderPubsByPath[path];
-          meta.name = box.name;
-          meta.delim = delim;
-
-          logic(syncScope, 'folder-sync:existing', {
-            type: type,
-            name: box.name,
-            path: path,
-            delim: delim
-          });
-
-          // mark it with true to show that we've seen it.
-          folderPubsByPath[path] = true;
-        }
-        // - new to us!
-        else {
-          logic(syncScope, 'folder-sync:add', {
-            type: type,
-            name: box.name,
-            path: path,
-            delim: delim
-          });
-          meta = self._learnAboutFolder(box.name, path, parentId, type,
-                                        delim, pathDepth);
-        }
-
-        if (box.children)
-          walkBoxes(box.children, pathDepth + 1, meta.id);
-      });
-    }
-
-    walkBoxes(boxesRoot.children, 0, null);
-
-    // - detect deleted folders
-    // track dead folder id's so we can issue a
-    var deadFolderIds = [];
-    for (var folderPath in folderPubsByPath) {
-      folderPub = folderPubsByPath[folderPath];
-      // (skip those we found above)
-      if (folderPub === true)
-        continue;
-      // Never delete our localdrafts or outbox folder.
-      if ($mailslice.FolderStorage.isTypeLocalOnly(folderPub.type))
-        continue;
-      logic(syncScope, 'delete-dead-folder', {
-        folderType: folderPub.type,
-        folderId: folderPub.id
-      });
-      // It must have gotten deleted!
-      this._forgetFolder(folderPub.id);
-    }
-
-    // Once we've synchonized the folder list, kick off another job to
-    // check that we have all essential online folders. Once that
-    // completes, we'll check to make sure our offline-only folders
-    // (localdrafts, outbox) are in the right place according to where
-    // this server stores other built-in folders.
-    this.ensureEssentialOnlineFolders();
-    this.normalizeFolderHierarchy();
-
-    callback(null);
-  },
-
-  /**
-   * Ensure that local-only folders exist. This runs synchronously
-   * before we sync the folder list with the server. Ideally, these
-   * folders should reside in a proper place in the folder hierarchy,
-   * which may differ between servers depending on whether the
-   * account's other folders live underneath the inbox or as
-   * top-level-folders. But since moving folders is easy and doesn't
-   * really affect the backend, we'll just ensure they exist here, and
-   * fix up their hierarchical location when syncing the folder list.
-   */
-  ensureEssentialOfflineFolders: function() {
-    [ 'outbox', 'localdrafts' ].forEach(function(folderType) {
-      if (!this.getFirstFolderWithType(folderType)) {
-        this._learnAboutFolder(
-          /* name: */ folderType,
-          /* path: */ folderType,
-          /* parentId: */ null,
-          /* type: */ folderType,
-          /* delim: */ '',
-          /* depth: */ 0,
-          /* suppressNotification: */ true);
-      }
-    }, this);
-  },
-
-  /**
-   * Kick off jobs to create essential folders (sent, trash) if
-   * necessary. These folders should be created on both the client and
-   * the server; contrast with `ensureEssentialOfflineFolders`.
-   *
-   * TODO: Support localizing all automatically named e-mail folders
-   * regardless of the origin locale.
-   * Relevant bugs: <https://bugzil.la/905869>, <https://bugzil.la/905878>.
-   *
-   * @param {function} callback
-   *   Called when all ops have run.
-   */
-  ensureEssentialOnlineFolders: function(callback) {
-    var essentialFolders = { 'trash': 'Trash', 'sent': 'Sent' };
-    var latch = $allback.latch();
-
-    for (var type in essentialFolders) {
-      if (!this.getFirstFolderWithType(type)) {
-        this.universe.createFolder(
-          this.id, null, essentialFolders[type], type, false, latch.defer());
-      }
-    }
-
-    latch.then(callback);
-  },
-
-  /**
-   * Ensure that local-only folders live in a reasonable place in the
-   * folder hierarchy by moving them if necessary.
-   *
-   * We proactively create local-only folders at the root level before
-   * we synchronize with the server; if possible, we want these
-   * folders to reside as siblings to other system-level folders on
-   * the account. This is called at the end of syncFolderList, after
-   * we have learned about all existing server folders.
-   */
-  normalizeFolderHierarchy: $acctmixins.normalizeFolderHierarchy,
-
-  /**
-   * Asynchronously save the sent message to the sent folder, if applicable.
-   * This should only be called once the SMTP send has completed.
-   *
-   * If non-gmail, append a bcc-including version of the message into the sent
-   * folder.  For gmail, the SMTP server automatically copies the message into
-   * the sent folder so we don't need to do this.
-   *
-   * There are several notable limitations with the current implementation:
-   * - We do not write a copy of the message into the sent folder locally, so
-   *   the message must be downloaded/synchronized for the user to see it.
-   * - The operation to append the message does not get persisted to disk, so
-   *   in the event the app crashes or is closed, a copy of the message will
-   *   not end up in the sent folder.  This has always been the emergent
-   *   phenomenon for IMAP, except previously we would persist the operation
-   *   and then mark it moot at 'check' time.  Our new technique of not saving
-   *   the operation is preferable for disk space reasons.  (NB: We could
-   *   persist it, but the composite Blob we build would be flattened which
-   *   could generate an I/O storm, cause temporary double-storage use, etc.)
-   */
-  saveSentMessage: function(composer) {
-    if (this.sentMessagesAutomaticallyAppearInSentFolder) {
-      return;
-    }
-
-    composer.withMessageBlob({ includeBcc: true }, function(blob) {
-      var message = {
-        messageText: blob,
-        // do not specify date; let the server use its own timestamping
-        // since we want the approximate value of 'now' anyways.
-        flags: ['\\Seen'],
-      };
-
-      var sentFolder = this.getFirstFolderWithType('sent');
-      if (sentFolder) {
-        this.universe.appendMessages(sentFolder.id,
-                                     [message]);
-      }
-    }.bind(this));
->>>>>>> 10f40a96
   },
 
   shutdown: function(callback) {
@@ -923,11 +524,7 @@
       }
     }
 
-<<<<<<< HEAD
     if (!liveConns && callback) {
-=======
-    if (!liveConns && callback)
->>>>>>> 10f40a96
       callback();
     }
   },
@@ -949,8 +546,4 @@
   Object.defineProperty(ImapAccount.prototype, k,
                         Object.getOwnPropertyDescriptor(properties, k));
 }
-<<<<<<< HEAD
-=======
-
->>>>>>> 10f40a96
 }); // end define