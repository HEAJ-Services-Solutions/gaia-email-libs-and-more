--- conflicted
+++ resolved
@@ -232,8 +232,7 @@
   },
 
   /**
-<<<<<<< HEAD
-=======
+==== BASE ====
    * Perform a SEARCH for the purposes of folder synchronization.  In the event
    * we are unable to reach the server (we are offline, the server is down,
    * nework troubles), the `abortedCallback` will be invoked.  Note that it can
@@ -403,12 +402,9 @@
    * ]
    */
   _lazySyncDateRange: function(startTS, endTS, accuracyStamp,
-                               doneCallback, progressCallback) {
-
-    var scope = logic.subscope(this, { startTS: startTS, endTS: endTS });
-
+                          doneCallback, progressCallback) {
     if (startTS && endTS && SINCE(startTS, endTS)) {
-      logic(scope, 'illegalSync');
+      this._LOG.illegalSync(startTS, endTS);
       doneCallback('invariant');
       return;
     }
@@ -418,7 +414,7 @@
     var completed = false;
 
     console.log('syncDateRange:', startTS, endTS);
-    logic(scope, 'syncDateRange_begin');
+    this._LOG.syncDateRange_begin(null, null, null, startTS, endTS);
 
     // IMAP Search
 
@@ -443,9 +439,7 @@
           if (completed)
             return;
           completed = true;
-          logic(scope, 'syncDateRange_end', {
-            full: 0, flags: 0, deleted: 0
-          });
+          this._LOG.syncDateRange_end(0, 0, 0, startTS, endTS);
           doneCallback('aborted');
         }.bind(this),
         progressCallback,
@@ -459,7 +453,7 @@
 
     var dbStartTS = (startTS ? startTS - $sync.IMAP_SEARCH_AMBIGUITY_MS : null);
     var dbEndTS = (endTS ? endTS + $sync.IMAP_SEARCH_AMBIGUITY_MS : null);
-    logic(scope, 'database-lookup', {
+    slog.log('imap:database-lookup', {
       dbStartTS: dbStartTS,
       dbEndTS: dbEndTS
     });
@@ -494,7 +488,7 @@
 
       if (shouldBisect) {
         // mark the bisection abort...
-        logic(scope, 'syncDateRange_end');
+        self._LOG.syncDateRange_end(null, null, null, startTS, endTS);
         var bisectInfo = {
           oldStartTS: startTS,
           oldEndTS: endTS,
@@ -567,7 +561,7 @@
         // New
         if (!localHeader && hasServer) {
           imapSyncOptions.newUIDs.push(uid);
-          logic(scope, 'new-uid', { uid: uid });
+          slog.log('imap:new-uid', { uid: uid });
         }
         // Updated
         else if (localHeader && hasServer) {
@@ -576,13 +570,13 @@
 
           if (localHeader.imapMissingInSyncRange) {
             localHeader.imapMissingInSyncRange = null;
-            logic(scope, 'found-missing-uid', { uid: uid });
+            slog.log('imap:found-missing-uid', { uid: uid });
             storage.updateMessageHeader(
               localHeader.date, localHeader.id, true, localHeader,
               /* body hint */ null, latch.defer(), { silent: true });
           }
 
-          logic(scope, 'updated-uid', { uid: uid });
+          slog.log('imap:updated-uid', { uid: uid });
         }
         // Deleted or Ambiguously Deleted
         else if (localHeader && !hasServer) {
@@ -635,18 +629,18 @@
           // a single date and a range.)
           if (missingRange.startTS <= date - fuzz &&
               missingRange.endTS >= date + fuzz) {
-            logic(scope, 'unambiguously-deleted-uid',
-                  { uid: uid, date: date, fuzz: fuzz, missingRange: missingRange });
+            slog.log('imap:unambiguously-deleted-uid',
+                     { uid: uid, missingRange: missingRange});
             storage.deleteMessageHeaderAndBodyUsingHeader(localHeader);
             numDeleted++;
           }
           // Or we haven't looked far enough... maybe it will show up
           // later. We've already marked the updated "missing" range above.
           else {
-            logic(scope, 'ambiguously-missing-uid',
-                  { uid: uid, missingRange: missingRange,
-                    rangeToDelete: { startTS: date - fuzz, endTS: date + fuzz },
-                    syncRange: { startTS: startTS, endTS: endTS }});
+            slog.log('imap:ambiguously-missing-uid',
+                     { uid: uid, missingRange: missingRange,
+                       rangeToDelete: { startTS: date - fuzz, endTS: date + fuzz },
+                       syncRange: { startTS: startTS, endTS: endTS }});
             storage.updateMessageHeader(
               localHeader.date, localHeader.id, true, localHeader,
               /* body hint */ null, latch.defer(), { silent: true });
@@ -661,11 +655,8 @@
         var uidSync = new $imapsync.Sync(imapSyncOptions);
         uidSync.onprogress = progressCallback;
         uidSync.oncomplete = function(newCount, knownCount) {
-          logic(scope, 'syncDateRange_end', {
-            full: newCount,
-            flags: knownCount,
-            deleted: numDeleted
-          });
+          self._LOG.syncDateRange_end(newCount, knownCount, numDeleted,
+                                      startTS, endTS);
 
           // BrowserBox returns an integer modseq, but it's opaque and
           // we already deal with strings, so cast it here.
@@ -683,7 +674,7 @@
  },
 
   /**
->>>>>>> 10f40a96
+==== BASE ====
    * Downloads all the body representations for a given message.
    *
    *
@@ -1031,72 +1022,8 @@
     folderId: folderStorage.folderId
   });
 
-<<<<<<< HEAD
-  this.folderConn = new ImapFolderConn(account, folderStorage, this._LOG);
-=======
-  this._syncSlice = null;
-  /**
-   * The timestamp to use for `markSyncRange` for all syncs in this higher
-   * level sync.  Accuracy time-info does not need high precision, so this
-   * results in fewer accuracy structures and simplifies our decision logic
-   * in `sliceOpenMostRecent`.
-   */
-  this._curSyncAccuracyStamp = null;
-  /**
-   * @oneof[
-   *   @case[1]{
-   *     Growing older/into the past.
-   *   }
-   *   @case[-1]{
-   *     Growing into the present/future.
-   *   }
-   * ]{
-   *   Sync growth direction.  Numeric values chosen to be consistent with
-   *   slice semantics (which are oriented like they are because the slices
-   *   display messages from newest to oldest).
-   * }
-   */
-  this._curSyncDir = 1;
-  /**
-   * Synchronization is either 'grow' or 'refresh'.  Growth is when we just
-   * want to learn about some new messages.  Refresh is when we know we have
-   * already synchronized a time region and want to fully update it and so will
-   * keep going until we hit our `syncThroughTS` threshold.
-   */
-  this._curSyncIsGrow = null;
-  /**
-   * The timestamp that will anchor the next synchronization.
-   */
-  this._nextSyncAnchorTS = null;
-  /**
-   * In the event of a bisection, this is the timestamp to fall back to rather
-   * than continuing from our
-   */
-  this._fallbackOriginTS = null;
-  /**
-   * The farthest timestamp that we should synchronize through.  The value
-   * null is potentially meaningful if we are synchronizing FUTUREWARDS.
-   */
-  this._syncThroughTS = null;
-  /**
-   * The number of days we are looking into the past in the current sync step.
-   */
-  this._curSyncDayStep = null;
-  /**
-   * If non-null, then we must synchronize all the way through the provided date
-   * before we begin increasing _curSyncDayStep.  This helps us avoid
-   * oscillation where we make the window too large, shrink it, but then find
-   * find nothing.  Since we know that there are going to be a lot of messages
-   * before we hit this date, it makes sense to keep taking smaller sync steps.
-   */
-  this._curSyncDoNotGrowBoundary = null;
-  /**
-   * The callback to invoke when we complete the sync, regardless of success.
-   */
-  this._curSyncDoneCallback = null;
 
   this.folderConn = new ImapFolderConn(account, folderStorage);
->>>>>>> 10f40a96
 }
 exports.ImapFolderSyncer = ImapFolderSyncer;
 ImapFolderSyncer.prototype = {
@@ -1116,417 +1043,6 @@
   },
 
   /**
-<<<<<<< HEAD
-=======
-   * Perform an initial synchronization of a folder from now into the past,
-   * starting with the specified step size.
-   */
-  initialSync: function(slice, initialDays, syncCallback,
-                        doneCallback, progressCallback) {
-    syncCallback('sync', false /* Ignore Headers */);
-    // We want to enter the folder and get the box info so we can know if we
-    // should trigger our SYNC_WHOLE_FOLDER_AT_N_MESSAGES logic.
-    // _timelySyncSearch is what will get called next either way, and it will
-    // just reuse the connection and will correctly update the deathback so
-    // that our deathback is no longer active.
-    this.folderConn.withConnection(
-      function(folderConn, storage) {
-        // Flag to sync the whole range if we
-        var syncWholeTimeRange = false;
-        if (folderConn && folderConn.box &&
-            folderConn.box.exists <
-              $sync.SYNC_WHOLE_FOLDER_AT_N_MESSAGES) {
-          syncWholeTimeRange = true;
-        }
-
-        this._startSync(
-          slice, PASTWARDS, // sync into the past
-          'grow',
-          null, // start syncing from the (unconstrained) future
-          $sync.OLDEST_SYNC_DATE, // sync no further back than this constant
-          null,
-          syncWholeTimeRange ? null : initialDays,
-          doneCallback, progressCallback);
-      }.bind(this),
-      function died() {
-        doneCallback('aborted');
-      },
-      'initialSync', true);
-  },
-
-  /**
-   * Perform a refresh synchronization covering the requested time range.  This
-   * may be converted into multiple smaller synchronizations, but the completion
-   * notification will only be generated once the entire time span has been
-   * synchronized.
-   */
-  refreshSync: function(slice, dir, startTS, endTS, origStartTS,
-                        doneCallback, progressCallback) {
-    // timezone compensation happens in the caller
-    this._startSync(
-      slice, dir,
-      'refresh', // this is a refresh, not a grow!
-      dir === PASTWARDS ? endTS : startTS,
-      dir === PASTWARDS ? startTS : endTS,
-      origStartTS,
-      /* syncStepDays */ null, doneCallback, progressCallback);
-  },
-
-  /**
-   * Synchronize into a time period not currently covered.  Growth has an
-   * explicit direction and explicit origin timestamp.
-   *
-   * @args[
-   *   @param[slice]
-   *   @param[growthDirection[
-   *   @param[anchorTS]
-   *   @param[syncStepDays]
-   *   @param[doneCallback]
-   *   @param[progressCallback]
-   * ]
-   * @return[Boolean]{
-   *   Returns false if no sync is necessary.
-   * }
-   */
-  growSync: function(slice, growthDirection, anchorTS, syncStepDays,
-                     doneCallback, progressCallback) {
-    var syncThroughTS;
-    if (growthDirection === PASTWARDS) {
-      syncThroughTS = $sync.OLDEST_SYNC_DATE;
-    }
-    else { // FUTUREWARDS
-      syncThroughTS = null;
-    }
-
-    this._startSync(slice, growthDirection, 'grow',
-                    anchorTS, syncThroughTS, null, syncStepDays,
-                    doneCallback, progressCallback);
-  },
-
-  _startSync: function ifs__startSync(slice, dir, syncTypeStr,
-                                      originTS, syncThroughTS, fallbackOriginTS,
-                                      syncStepDays,
-                                      doneCallback, progressCallback) {
-    var startTS, endTS;
-    this._syncSlice = slice;
-    this._curSyncAccuracyStamp = NOW();
-    this._curSyncDir = dir;
-    this._curSyncIsGrow = (syncTypeStr === 'grow');
-    this._fallbackOriginTS = fallbackOriginTS;
-    if (dir === PASTWARDS) {
-      endTS = originTS;
-      if (syncStepDays) {
-        if (endTS)
-          this._nextSyncAnchorTS = startTS = endTS - syncStepDays * DAY_MILLIS;
-        else
-          this._nextSyncAnchorTS = startTS = makeDaysAgo(syncStepDays);
-      }
-      else {
-        startTS = syncThroughTS;
-        this._nextSyncAnchorTS = null;
-      }
-    }
-    else { // FUTUREWARDS
-      startTS = originTS;
-      if (syncStepDays) {
-        this._nextSyncAnchorTS = endTS = startTS + syncStepDays * DAY_MILLIS;
-      }
-      else {
-        endTS = syncThroughTS;
-        this._nextSyncAnchorTS = null;
-      }
-    }
-    this._syncThroughTS = syncThroughTS;
-    this._curSyncDayStep = syncStepDays;
-    this._curSyncDoNotGrowBoundary = null;
-    this._curSyncDoneCallback = doneCallback;
-
-    this.folderConn.syncDateRange(startTS, endTS, this._curSyncAccuracyStamp,
-                                  this.onSyncCompleted.bind(this),
-                                  progressCallback);
-  },
-
-  _doneSync: function ifs__doneSync(err) {
-    // The desired number of headers is always a rough request value which is
-    // intended to be a new thing for each request.  So we don't want extra
-    // desire building up, so we set it to what we have every time.
-    //
-    this._syncSlice.desiredHeaders = this._syncSlice.headers.length;
-
-    // Save our state even if there was an error because we may have accumulated
-    // some partial state.  Additionally, don't *actually* complete until the
-    // save has hit the disk.  This is beneficial for both tests and cronsync
-    // which has been trying to shut us down in a race with this save
-    // triggering.
-    this._account.__checkpointSyncCompleted(function () {
-      if (this._curSyncDoneCallback)
-        this._curSyncDoneCallback(err);
-
-      this._syncSlice = null;
-      this._curSyncAccuracyStamp = null;
-      this._curSyncDir = null;
-      this._nextSyncAnchorTS = null;
-      this._syncThroughTS = null;
-      this._curSyncDayStep = null;
-      this._curSyncDoNotGrowBoundary = null;
-      this._curSyncDoneCallback = null;
-    }.bind(this));
-  },
-
-  /**
-   * Whatever synchronization we last triggered has now completed; we should
-   * either trigger another sync if we still want more data, or close out the
-   * current sync.
-   *
-   * ## Block Flushing
-   *
-   * We only cause a call to `ImapAccount.__checkpointSyncCompleted` (via a call
-   * to `_doneSync`) to happen and cause dirty blocks to be written to disk when
-   * we are done with synchronization.  This is because this method declares
-   * victory once a non-trivial amount of work has been done.  In the event that
-   * the sync is encountering a lot of deleted messages and so keeps loading
-   * blocks, the memory burden is limited because we will be emptying those
-   * blocks out so actual memory usage (after GC) is commensurate with the
-   * number of (still-)existing messages.  And those are what this method uses
-   * to determine when it is done.
-   *
-   * In the cases where we are synchronizing a ton of messages on a single day,
-   * we could perform checkpoints during the process, but realistically any
-   * device we are operating on should probably have enough memory to deal with
-   * these surges, so we're not doing that yet.
-   *
-   * @args[
-   *   @param[err]
-   *   @param[bisectInfo]
-   *   @param[messagesSeen Number]
-   *   @param[effStartTS DateMS]{
-   *     Effective start date in UTC after compensating for server tz offset.
-   *   }
-   *   @param[effEndTS @oneof[DateMS null]]{
-   *     Effective end date in UTC after compensating for server tz offset.
-   *     If the end date was open-ended, then null is passed instead.
-   *   }
-   * ]
-   */
-  onSyncCompleted: function ifs_onSyncCompleted(err, bisectInfo, messagesSeen,
-                                                effStartTS, effEndTS) {
-    // In the event the time range had to be bisected, update our info so if
-    // we need to take another step we do the right thing.
-    if (err === 'bisect') {
-      var curDaysDelta = bisectInfo.curDaysDelta,
-          numHeaders = bisectInfo.numHeaders;
-
-      // If we had a fallback TS because we were synced to the dawn of time,
-      // use that and start by just cutting the range in thirds rather than
-      // doing a weighted bisection since the distribution might include
-      // a number of messages earlier than our fallback startTS.
-      if (this._curSyncDir === FUTUREWARDS && this._fallbackOriginTS) {
-        this.folderStorage.clearSyncedToDawnOfTime(this._fallbackOriginTS);
-        bisectInfo.oldStartTS = this._fallbackOriginTS;
-        this._fallbackOriginTS = null;
-        var effOldEndTS = bisectInfo.oldEndTS ||
-                          quantizeDate(NOW() + DAY_MILLIS);
-        curDaysDelta = Math.round((effOldEndTS - bisectInfo.oldStartTS) /
-                                  DAY_MILLIS);
-        numHeaders = $sync.BISECT_DATE_AT_N_MESSAGES * 1.5;
-      }
-      // Sanity check the time delta; if we grew the bounds to the dawn
-      // of time, then our interpolation is useless and it's better for
-      // us to crank things way down, even if it's erroneously so.
-      else if (curDaysDelta > 1000)
-        curDaysDelta = 30;
-
-      // - Interpolate better time bounds.
-      // Assume a linear distribution of messages, but overestimated by
-      // a factor of two so we undershoot.  Also make sure that we subtract off
-      // at least 2 days at a time.  This is to ensure that in the case where
-      // endTS is null and we end up using makeDaysAgo that we actually shrink
-      // by at least 1 day (because of how rounding works for makeDaysAgo).
-      var shrinkScale = $sync.BISECT_DATE_AT_N_MESSAGES /
-                          (numHeaders * 2),
-          dayStep = Math.max(1,
-                             Math.min(curDaysDelta - 2,
-                                      Math.ceil(shrinkScale * curDaysDelta)));
-      this._curSyncDayStep = dayStep;
-
-      if (this._curSyncDir === PASTWARDS) {
-        bisectInfo.newEndTS = bisectInfo.oldEndTS;
-        this._nextSyncAnchorTS = bisectInfo.newStartTS =
-          makeDaysBefore(bisectInfo.newEndTS, dayStep);
-        this._curSyncDoNotGrowBoundary = bisectInfo.oldStartTS;
-      }
-      else { // FUTUREWARDS
-        bisectInfo.newStartTS = bisectInfo.oldStartTS;
-        this._nextSyncAnchorTS = bisectInfo.newEndTS =
-          makeDaysBefore(bisectInfo.newStartTS, -dayStep);
-        this._curSyncDoNotGrowBoundary = bisectInfo.oldEndTS;
-      }
-
-      // We return now without calling _doneSync because we are not done; the
-      // caller (syncDateRange) will re-trigger itself and keep going.
-      return;
-    }
-    else if (err) {
-      this._doneSync(err);
-      return;
-    }
-
-    console.log("Sync Completed!", this._curSyncDayStep, "days",
-                messagesSeen, "messages synced");
-
-    // - Slice is dead = we are done
-    if (this._syncSlice.isDead) {
-      this._doneSync();
-      return;
-    }
-
-    // If it now appears we know about all the messages in the folder, then we
-    // are done syncing and can mark the entire folder as synchronized.  This
-    // requires that:
-    // - The direction is pastwards. (We check the oldest header, so this
-    //   is important.  We don't really need to do a future-wards variant since
-    //   we always use pastwards for refreshes and the future-wards variant
-    //   really does not need a fast-path since the cost of stepping to 'today'
-    //   is much cheaper thana the cost of walking all the way to 1990.)
-    // - The number of messages we know about is the same as the number the
-    //   server most recently told us are in the folder.
-    // - (There are no messages in the folder at all OR)
-    // - We have synchronized past the oldest known message header.  (This,
-    //   in combination with the fact that we always open from the most recent
-    //   set of messages we know about, that we fully synchronize all time
-    //   intervals (for now!), and our pastwards-direction for refreshes means
-    //   that we can conclude we have synchronized across all messages and
-    //   this is a sane conclusion to draw.)
-    //
-    // NB: If there are any deleted messages, this logic will not save us
-    // because we ignored those messages.  This is made less horrible by issuing
-    // a time-date that expands as we go further back in time.
-    //
-    // (I have considered asking to see deleted messages too and ignoring them;
-    // that might be suitable.  We could also just be a jerk and force an
-    // expunge.)
-    var folderMessageCount = this.folderConn && this.folderConn.box &&
-                             this.folderConn.box.exists,
-        dbCount = this.folderStorage.getKnownMessageCount(),
-        syncedThrough =
-          ((this._curSyncDir === PASTWARDS) ? effStartTS : effEndTS);
-console.log("folder message count", folderMessageCount,
-            "dbCount", dbCount,
-            "syncedThrough", syncedThrough,
-            "oldest known", this.folderStorage.getOldestMessageTimestamp());
-    if (this._curSyncDir === PASTWARDS &&
-        folderMessageCount === dbCount &&
-        (!folderMessageCount ||
-         TIME_DIR_AT_OR_BEYOND(this._curSyncDir, syncedThrough,
-                               this.folderStorage.getOldestMessageTimestamp()))
-       ) {
-      // expand the accuracy range to cover everybody
-      this.folderStorage.markSyncedToDawnOfTime();
-      this._doneSync();
-      return;
-    }
-    // If we've synchronized to the limits of syncing in the given direction,
-    // we're done.
-    if (!this._nextSyncAnchorTS ||
-        TIME_DIR_AT_OR_BEYOND(this._curSyncDir, this._nextSyncAnchorTS,
-                              this._syncThroughTS)) {
-      this._doneSync();
-      return;
-    }
-
-    // - Done if this is a grow and we don't want/need any more headers.
-    if (this._curSyncIsGrow &&
-        this._syncSlice.headers.length >= this._syncSlice.desiredHeaders) {
-        // (limited syncs aren't allowed to expand themselves)
-      console.log("SYNCDONE Enough headers retrieved.",
-                  "have", this._syncSlice.headers.length,
-                  "want", this._syncSlice.desiredHeaders,
-                  "conn knows about", this.folderConn.box.exists,
-                  "sync date", this._curSyncStartTS,
-                  "[oldest defined as", $sync.OLDEST_SYNC_DATE, "]");
-      this._doneSync();
-      return;
-    }
-
-    // - Increase our search window size if we aren't finding anything
-    // Our goal is that if we are going backwards in time and aren't finding
-    // anything, we want to keep expanding our window
-    var daysToSearch, lastSyncDaysInPast;
-    // If we saw messages, there is no need to increase the window size.  We
-    // also should not increase the size if we explicitly shrank the window and
-    // left a do-not-expand-until marker.
-    if (messagesSeen || (this._curSyncDoNotGrowBoundary !== null &&
-         !TIME_DIR_AT_OR_BEYOND(this._curSyncDir, this._nextSyncAnchorTS,
-                                this._curSyncDoNotGrowBoundary))) {
-      daysToSearch = this._curSyncDayStep;
-    }
-    else {
-      this._curSyncDoNotGrowBoundary = null;
-      // This may be a fractional value because of DST
-      lastSyncDaysInPast = (quantizeDate(NOW()) -
-                           this._nextSyncAnchorTS) / DAY_MILLIS;
-      daysToSearch = Math.ceil(this._curSyncDayStep *
-                               $sync.TIME_SCALE_FACTOR_ON_NO_MESSAGES);
-
-      // These values used to be more conservative, but the importance of these
-      // guards was reduced when we switched to only syncing headers.
-      // At current constants (sync=3, scale=2), our doubling in the face of
-      // clamping is: 3, 6, 12, 24, 45, ... 90,
-      if (lastSyncDaysInPast < 180) {
-        if (daysToSearch > 45)
-          daysToSearch = 45;
-      }
-      else if (lastSyncDaysInPast < 365) { // 1 year
-        if (daysToSearch > 90)
-          daysToSearch = 90;
-      }
-      else if (lastSyncDaysInPast < 730) { // 2 years
-        if (daysToSearch > 120)
-          daysToSearch = 120;
-      }
-      else if (lastSyncDaysInPast < 1825) { // 5 years
-        if (daysToSearch > 180)
-          daysToSearch = 180;
-      }
-      else if (lastSyncDaysInPast < 3650) { // 10 years
-        if (daysToSearch > 365)
-          daysToSearch = 365;
-      }
-      else if (daysToSearch > 730) {
-        daysToSearch = 730;
-      }
-      this._curSyncDayStep = daysToSearch;
-    }
-
-    // - Move the time range back in time more.
-    var startTS, endTS;
-    if (this._curSyncDir === PASTWARDS) {
-      endTS = this._nextSyncAnchorTS;
-      this._nextSyncAnchorTS = startTS = makeDaysBefore(endTS, daysToSearch);
-    }
-    else { // FUTUREWARDS
-      startTS = this._nextSyncAnchorTS;
-      this._nextSyncAnchorTS = endTS = makeDaysBefore(startTS, -daysToSearch);
-      // If this is a bisection that originally had an endTS of null and this
-      // is going to be our last step, convert endTS back to a null.
-      // (We use the same step check from above for consistency.  We also
-      // are trying to do the smallest perturbation to this legacy logic, so
-      // we only permute endTS, not _nextSyncAnchorTS although nulling it out
-      // should at first glance merely cause us to short-circuit into the
-      // _doneSync case before running the check which we know will return
-      // true barring the clock jumping backwards.)
-      if (this._syncThroughTS === null &&
-          TIME_DIR_AT_OR_BEYOND(this._curSyncDir, this._nextSyncAnchorTS,
-                                this._syncThroughTS)) {
-        endTS = null;
-      }
-    }
-    this.folderConn.syncDateRange(startTS, endTS, this._curSyncAccuracyStamp,
-                                  this.onSyncCompleted.bind(this));
-  },
-
-  /**
->>>>>>> 10f40a96
    * Invoked when there are no longer any live slices on the folder and no more
    * active/enqueued mutex ops.
    */
@@ -1539,55 +1055,5 @@
   },
 };
 
-<<<<<<< HEAD
-var LOGFAB = exports.LOGFAB = $log.register($module, {
-  ImapFolderConn: {
-    type: $log.CONNECTION,
-    subtype: $log.CLIENT,
-    events: {
-    },
-    TEST_ONLY_events: {
-    },
-    errors: {
-      callbackErr: { ex: $log.EXCEPTION },
-
-      htmlParseError: { ex: $log.EXCEPTION },
-      htmlSnippetError: { ex: $log.EXCEPTION },
-      textChewError: { ex: $log.EXCEPTION },
-      textSnippetError: { ex: $log.EXCEPTION },
-
-      // Attempted to sync with an empty or inverted range.
-      illegalSync: { startTS: false, endTS: false },
-    },
-    asyncJobs: {
-      syncDateRange: {
-        newMessages: true, existingMessages: true, deletedMessages: true,
-        start: false, end: false,
-      },
-    },
-  },
-  ImapFolderSyncer: {
-    type: $log.DATABASE,
-    events: {
-    }
-  },
-}); // end LOGFAB
-=======
-/**
- * ALL SPECULATIVE RIGHT NOW.
- *
- * Like ImapFolderStorage, but with only one folder and messages named by their
- * X-GM-MSGID value rather than their UID(s).
- *
- * Deletion processing operates slightly differently than for normal IMAP
- * because a message can be removed from one of the folders we synchronize on,
- * but not all of them.  We don't want to be overly deletionary in that case,
- * so we maintain a list of folder id's that are keeping each message alive.
- */
-function GmailMessageStorage() {
-}
-GmailMessageStorage.prototype = {
-};
->>>>>>> 10f40a96
 
 }); // end define