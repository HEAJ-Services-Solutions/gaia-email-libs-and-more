/**
 * Mix-ins for account job functionality where the code is reused.
 **/

define(
  [
    './worker-router',
    './util',
    './allback',
    './wakelocks',
    './date',
    './syncbase',
    './mailslice',
    './headerCounter',
    'co',
    'logic',
    'exports',
    'require'
  ],
  function(
    $router,
    $util,
    $allback,
    $wakelocks,
    $date,
    $sync,
    $mailslice,
    $count,
    co,
    logic,
    exports,
    require
  ) {

var sendMessage = $router.registerCallbackType('devicestorage');

exports.local_do_modtags = function(op, doneCallback, undo) {
  var self = this;
  var addTags = undo ? op.removeTags : op.addTags,
      removeTags = undo ? op.addTags : op.removeTags;
  var mutationsPerformed = 0;
  this._partitionAndAccessFoldersSequentially(
    op.messages,
    false,
    function perFolder(ignoredConn, storage, headers, namers, callWhenDone) {
      var waitingOn = headers.length;
      function next() {
        if (--waitingOn === 0)
          callWhenDone();
      }
      for (var iHeader = 0; iHeader < headers.length; iHeader++) {
        var header = headers[iHeader];
        var iTag, tag, existing, modified = false;
        if (addTags) {
          for (iTag = 0; iTag < addTags.length; iTag++) {
            tag = addTags[iTag];
            // The list should be small enough that native stuff is better
            // than JS bsearch.
            existing = header.flags.indexOf(tag);
            if (existing !== -1)
              continue;
            header.flags.push(tag);
            mutationsPerformed++;
            if (tag === '\\Seen') {
              storage.folderMeta.unreadCount--;
            }
            header.flags.sort(); // (maintain sorted invariant)
            modified = true;
          }
        }
        if (removeTags) {
          for (iTag = 0; iTag < removeTags.length; iTag++) {
            tag = removeTags[iTag];
            existing = header.flags.indexOf(tag);
            if (existing === -1)
              continue;
            header.flags.splice(existing, 1);
            mutationsPerformed++;
            if (tag === '\\Seen') {
              storage.folderMeta.unreadCount++;
            }
            modified = true;
          }
        }
        storage.updateMessageHeader(header.date, header.id, false,
                                    header, /* body hint */ null, next);
      }
    },
    function() {
      // If we didn't actually do anything, then we don't actually need to do
      // anything on the server either and we can skip it.
      //
      // Note that this does get us into some edge cases around the semantics of
      // undo.  Before this change, "undo" always just meant "do the opposite
      // modification of what I said" which is notably different from "undo the
      // things you actually just did" which gave rise to the (currently
      // unfixed) https://bugzil.la/997496.  And so with this change, we'll do
      // the "right" thing, but in other cases we'll still do the "wrong" thing.
      if (mutationsPerformed === 0) {
        op.serverStatus = 'skip';
      }
      doneCallback(null, null, true);
    },
    null, // connection loss does not happen for local-only ops
    undo,
    'modtags');
};

exports.local_undo_modtags = function(op, callback) {
  // Undoing is just a question of flipping the add and remove lists.
  return this.local_do_modtags(op, callback, true);
};


exports.local_do_move = function(op, doneCallback, targetFolderId) {
  // create a scratch field to store the guid's for check purposes
  op.guids = {};
  var nukeServerIds = !this.resilientServerIds;

  var stateDelta = this._stateDelta, addWait = 0, self = this;
  if (!stateDelta.moveMap)
    stateDelta.moveMap = {};
  if (!stateDelta.serverIdMap)
    stateDelta.serverIdMap = {};
  if (!targetFolderId)
    targetFolderId = op.targetFolder;

  this._partitionAndAccessFoldersSequentially(
    op.messages, false,
    function perFolder(ignoredConn, sourceStorage, headers, namers,
                       perFolderDone) {
      // -- open the target folder for processing
      function targetOpened_nowProcess(ignoredConn, _targetStorage) {
        targetStorage = _targetStorage;
        processNext();
      }
      // -- get the body for the next header (or be done)
      function processNext() {
        if (iNextHeader >= headers.length) {
          perFolderDone();
          return;
        }
        header = headers[iNextHeader++];
        sourceStorage.getMessageBody(header.suid, header.date,
                                     gotBody_nowDelete);
      }
      // -- delete the header and body from the source
      function gotBody_nowDelete(_body) {
        body = _body;

        // We need an entry in the server id map if we are moving/deleting it.
        // We don't need this if we're moving a message to the folder it's
        // already in, but it doesn't hurt anything.
        if (header.srvid)
          stateDelta.serverIdMap[header.suid] = header.srvid;

        if (sourceStorage === targetStorage ||
            // localdraft messages aren't real, and so must not be
            // moved and are only eligible for nuke deletion. But they
            // _can_ be moved to the outbox, and vice versa!
            (sourceStorage.folderMeta.type === 'localdrafts' &&
             targetStorage.folderMeta.type !== 'outbox') ||
            (sourceStorage.folderMeta.type === 'outbox' &&
             targetStorage.folderMeta.type !== 'localdrafts')) {
          if (op.type === 'move') {
            // A move from a folder to itself is a no-op.
            processNext();
          }
          else { // op.type === 'delete'
            // If the op is a delete and the source and destination folders
            // match, we're deleting from trash, so just perma-delete it.
            sourceStorage.deleteMessageHeaderAndBodyUsingHeader(
              header, processNext);
          }
        }
        else {
          sourceStorage.deleteMessageHeaderAndBodyUsingHeader(
            header, deleted_nowAdd);
        }
      }
      // -- add the header/body to the target folder
      function deleted_nowAdd() {
        var sourceSuid = header.suid;

        // - update id fields
        header.id = targetStorage._issueNewHeaderId();
        header.suid = targetStorage.folderId + '.' + header.id;
        if (nukeServerIds)
          header.srvid = null;

        stateDelta.moveMap[sourceSuid] = header.suid;
        addWait = 2;
        targetStorage.addMessageHeader(header, body, added);
        targetStorage.addMessageBody(header, body, added);
      }
      function added() {
        if (--addWait !== 0)
          return;
        processNext();
      }
      var iNextHeader = 0, targetStorage = null, header = null, body = null,
          addWait = 0;

      // If the source folder and the target folder are the same, don't try
      // to access the target folder!
      if (sourceStorage.folderId === targetFolderId) {
        targetStorage = sourceStorage;
        processNext();
      }
      else {
        self._accessFolderForMutation(targetFolderId, false,
                                      targetOpened_nowProcess, null,
                                      'local move target');
      }
    },
    function() {
      // Pass along the moveMap as the move's result, so that the
      // frontend can directly obtain a reference to the moved
      // message. This is used when tapping a message in the outbox
      // folder (wherein we expect it to be moved to localdrafts and
      // immediately edited).
      doneCallback(null, stateDelta.moveMap, true);
    },
    null, // connection loss does not happen for local-only ops
    false,
    'local move source');
};

// XXX implement!
exports.local_undo_move = function(op, doneCallback, targetFolderId) {
  doneCallback(null);
};

exports.local_do_delete = function(op, doneCallback) {
  var trashFolder = this.account.getFirstFolderWithType('trash');
  if (!trashFolder) {
    this.account.ensureEssentialOnlineFolders();
    doneCallback('defer');
    return;
  }
  this.local_do_move(op, doneCallback, trashFolder.id);
};

exports.local_undo_delete = function(op, doneCallback) {
  var trashFolder = this.account.getFirstFolderWithType('trash');
  if (!trashFolder) {
    // the absence of the trash folder when it must have previously existed is
    // confusing.
    doneCallback('unknown');
    return;
  }
  this.local_undo_move(op, doneCallback, trashFolder.id);
};

exports.do_download = function(op, callback) {
<<<<<<< HEAD
  var self = this;
  var idxLastSlash = op.messageSuid.lastIndexOf('.'),
      folderId = op.messageSuid.substring(0, idxLastSlash);
=======
  co(function*() {
    var folderId = op.messageSuid.substring(0, op.messageSuid.lastIndexOf('/'));

    var { folderConn, folderStorage } = yield new Promise((resolve, reject) => {
      this._accessFolderForMutation(
        folderId,
        true,
        (folderConn, folderStorage) => {
          resolve({ folderConn, folderStorage });
        }, () => {
          reject('aborted-retry'); // deadConn
        },
        'download');
    });
>>>>>>> 7e015eca

    // Once we have the connection, get the current state of the body rep.
    var header = yield new Promise((resolve) => {
      folderStorage.getMessageHeader(op.messageSuid, op.messageDate, resolve);
    });

    var uid = header.srvid;

    var bodyInfo = yield new Promise((resolve) => {
      folderStorage.getMessageBody(op.messageSuid, op.messageDate, resolve);
    });

    // Now that we have the body, we can know the part numbers and eliminate /
    // filter out any redundant download requests.  Issue all the fetches at
    // once.
    var partsToDownload = [];
    var partLocationInfo = [];
    var i, partInfo;
    for (i = 0; i < op.relPartIndices.length; i++) {
      partInfo = bodyInfo.relatedParts[op.relPartIndices[i]];
      // If it was not downloaded, or previously only partially-downloaded...
      if (!partInfo.file || partInfo.file.parts) {
        partsToDownload.push(partInfo);
        partLocationInfo.push({
          key: 'relatedParts',
          index: op.relPartIndices[i]
        });
      }
    }
    for (i = 0; i < op.attachmentIndices.length; i++) {
      partInfo = bodyInfo.attachments[op.attachmentIndices[i]];
      if (!partInfo.file || partInfo.file.parts) {
        partsToDownload.push(partInfo);
        partLocationInfo.push({
          key: 'attachments',
          index: op.attachmentIndices[i]
        });
      }
    }

    var bodyBlobs = yield folderConn.downloadMessageAttachments(
      uid,
      partsToDownload,
      {
        flushFileWithIndex: function(index, file) {
          return new Promise((resolve) => {
            var locationInfo = partLocationInfo[index];
            bodyInfo[locationInfo.key][locationInfo.index].file = file;

            folderStorage.updateMessageBody(
              header, bodyInfo, { flushBecause: 'blobs' }, { }, (_bodyInfo) => {
                bodyInfo = _bodyInfo;
                resolve(bodyInfo[locationInfo.key][locationInfo.index].file);
              });
          });
        }
      });

    for (var i = 0; i < partsToDownload.length; i++) {
      // Because we should be under a mutex, this part should still be the
      // live representation and we can mutate it.
      var partInfo = partsToDownload[i],
          blob = bodyBlobs[i];

      if (blob) {
        partInfo.sizeEstimate = blob.size;
        partInfo.type = blob.type;
        partInfo.file = blob;
      }
    }

    yield new Promise((resolve) => {
      folderStorage.updateMessageBody(
        header, bodyInfo,
        { flushBecause: 'blobs' },
        { changeDetails: { attachments: op.attachmentIndices } },
        resolve);
    });
  }.bind(this)).then(() => {
    callback(null, null, true);
  }, (err) => {
    callback(err, null, true);
  });
}

/**
 * Save an attachment to device storage, making the filename unique if we
 * encounter a collision.
 */
var saveToDeviceStorage = exports.saveToDeviceStorage =
function(scope, blob, storeTo, registerDownload, filename, partInfo, cb,
         isRetry) {
  var self = this;
  var callback = function(success, error, savedFilename, registered) {
    if (success) {
      logic(scope, 'savedAttachment', { storeTo: storeTo,
                                        type: blob.type,
                                        size: blob.size });
      console.log('saved attachment to', storeTo, savedFilename,
                  'type:', blob.type, 'registered:', registered);
      partInfo.file = [storeTo, savedFilename];
      cb();
    } else {
      logic(scope, 'saveFailure', { storeTo: storeTo,
                                    type: blob.type,
                                    size: blob.size,
                                    error: error,
                                    filename: filename });
      console.warn('failed to save attachment to', storeTo, filename,
                   'type:', blob.type);
      // if we failed to unique the file after appending junk, just give up
      if (isRetry) {
        cb(error);
        return;
      }
      // retry by appending a super huge timestamp to the file before its
      // extension.
      var idxLastPeriod = filename.lastIndexOf('.');
      if (idxLastPeriod === -1)
        idxLastPeriod = filename.length;
      filename = filename.substring(0, idxLastPeriod) + '-' + $date.NOW() +
        filename.substring(idxLastPeriod);

      saveToDeviceStorage(scope, blob, storeTo, registerDownload,
                          filename, partInfo, cb, true);
    }
  };
  sendMessage('save', [storeTo, blob, filename, registerDownload], callback);
}

exports.local_do_download = function(op, callback) {
  // Downloads are inherently online operations.
  callback(null);
};

// See if we actually downloaded all the parts.
exports.check_download = function(op, callback) {
  co(function*() {
    var folderId = op.messageSuid.substring(0, op.messageSuid.lastIndexOf('/'));

    var { folderConn, folderStorage } = yield new Promise((resolve, reject) => {
      this._accessFolderForMutation(
        folderId,
        true,
        (folderConn, folderStorage) => {
          resolve({ folderConn, folderStorage });
        }, () => {
          reject('aborted-retry'); // deadConn
        },
        'download');
    });

    // Once we have the connection, get the current state of the body rep.
    var header = yield new Promise((resolve) => {
      folderStorage.getMessageHeader(op.messageSuid, op.messageDate, resolve);
    });

    var uid = header.srvid;

    var bodyInfo = yield new Promise((resolve) => {
      folderStorage.getMessageBody(op.messageSuid, op.messageDate, resolve);
    });

    var partsToDownload = [];
    var partLocationInfo = [];
    var madeChanges = false;
    var i, partInfo;
    for (i = 0; i < op.relPartIndices.length; i++) {
      partInfo = bodyInfo.relatedParts[op.relPartIndices[i]];
      // If it was not downloaded, or previously only partially-downloaded...
      if (!partInfo.file || partInfo.file.parts) {
        madeChanges = true;
        partInfo.file = null;
      }
    }
    for (i = 0; i < op.attachmentIndices.length; i++) {
      partInfo = bodyInfo.attachments[op.attachmentIndices[i]];
      if (!partInfo.file || partInfo.file.parts) {
        madeChanges = true;
        partInfo.file = null;
      }
    }

    if (madeChanges) {
      yield new Promise((resolve) => {
        folderStorage.updateMessageBody(
          header, bodyInfo,
          { flushBecause: 'blobs' },
          { changeDetails: { attachments: op.attachmentIndices } },
          resolve);
      });
      // NOTE: We could return 'coherent-notyet' here, but that would cause
      // us to attempt to redownload the file. While that would work, it may
      // be undesirable: if we failed to download a huge attachment for some
      // reason, best not to waste bandwidth. Also, if for some reason we
      // OOMed (even though we're streaming)!, we don't want to test the gods
      // by just blindly trying again. So we 'moot' it instead, and the UI
      // will allow us to reattempt the download next time.
      return 'moot';
    } else {
      return 'moot'; // We did it!
    }
  }.bind(this)).then((result) => {
    callback(null, result, true);
  }, (err) => {
    callback(err, null, true);
  });
};
exports.local_undo_download = function(op, callback) {
  callback(null);
};
exports.undo_download = function(op, callback) {
  callback(null);
};


exports.local_do_downloadBodies = function(op, callback) {
  callback(null);
};

exports.do_downloadBodies = function(op, callback) {
  var aggrErr = null, totalDownloaded = 0;
  this._partitionAndAccessFoldersSequentially(
    op.messages,
    true,
    function perFolder(folderConn, storage, headers, namers, callWhenDone) {
      folderConn.downloadBodies(headers, op.options, function(err, numDownloaded) {
        totalDownloaded += numDownloaded;
        if (err && !aggrErr) {
          aggrErr = err;
        }
        callWhenDone();
      });
    },
    function allDone() {
      callback(aggrErr, null,
               // save if we might have done work.
               totalDownloaded > 0);
    },
    function deadConn() {
      aggrErr = 'aborted-retry';
    },
    false, // reverse?
    'downloadBodies',
    true // require headers
  );
};

exports.check_downloadBodies = function(op, callback) {
  // If we had downloaded the bodies and persisted them successfully, this job
  // would be marked done because of the atomicity guarantee on our commits.  It
  // is possible this request might only be partially serviced, in which case we
  // will avoid redundant body fetches, but redundant folder selection is
  // possible if this request spans multiple folders.
  callback(null, 'coherent-notyet');
};

exports.check_downloadBodyReps = function(op, callback) {
  // If we downloaded all of the body parts and persisted them successfully,
  // this job would be marked done because of the atomicity guarantee on our
  // commits.  But it's not, so there's more to do.
  callback(null, 'coherent-notyet');
};

exports.do_downloadBodyReps = function(op, callback) {
  var self = this;
  var idxLastSlash = op.messageSuid.lastIndexOf('.'),
      folderId = op.messageSuid.substring(0, idxLastSlash);

  var folderConn, folderStorage;
  // Once we have the connection, get the current state of the body rep.
  var gotConn = function gotConn(_folderConn, _folderStorage) {
    folderConn = _folderConn;
    folderStorage = _folderStorage;

    folderStorage.getMessageHeader(op.messageSuid, op.messageDate, gotHeader);
  };
  var deadConn = function deadConn() {
    callback('aborted-retry');
  };

  var gotHeader = function gotHeader(header) {
    // header may have been deleted by the time we get here...
    if (!header) {
      callback();
      return;
    }

    // Check to see if we've already downloaded the bodyReps for this
    // message. If so, no need to even try to fetch them again. This
    // allows us to enforce an idempotency guarantee regarding how
    // many times body change notifications will be fired.
    folderStorage.getMessageBody(header.suid, header.date,
                                         function(body) {
      if (!folderStorage.messageBodyRepsDownloaded(body)) {
        folderConn.downloadBodyReps(header, onDownloadReps);
      } else {
        // passing flushed = true because we don't need to save anything
        onDownloadReps(null, body, /* flushed = */ true);
      }
    });
  };

  var onDownloadReps = function onDownloadReps(err, bodyInfo, flushed) {
    if (err) {
      console.error('Error downloading reps', err);
      // fail we cannot download for some reason?
      callback('unknown');
      return;
    }

    // Since we downloaded something, we do want to save what we downloaded,
    // but only if the downloader didn't already force a save while flushing.
    var save = !flushed;
    callback(null, bodyInfo, save);
  };

  self._accessFolderForMutation(folderId, true, gotConn, deadConn,
                                'downloadBodyReps');
};

exports.local_do_downloadBodyReps = function(op, callback) {
  callback(null);
};


////////////////////////////////////////////////////////////////////////////////
// sendOutboxMessages

/**
 * Send some messages from the outbox. At a high level, you can
 * pretend that "sendOutboxMessages" just kicks off a process to send
 * all the messages in the outbox.
 *
 * As an implementation detail, to keep memory requirements low, this
 * job is designed to send only one message at a time; it
 * self-schedules future jobs to walk through the list of outbox
 * messages, one at a time.
 *
 * In pseudocode:
 *
 *         CLIENT: "Hey, please kick off a sendOutboxMessages job."
 *   OUTBOX JOB 1: "Okay, I'll send the first message."
 *         CLIENT: "thanks"
 *   OUTBOX JOB 1: "Okay, done. Oh, there are more messages. Scheduling
 *                  a future job to send the next message."
 *         CLIENT: "ok"
 *   OUTBOX JOB 1: *dies*
 *         CLIENT: *goes off to do other things*
 *   OUTBOX JOB 2: "on it, sending another message"
 *
 * This allows other jobs to interleave the sending process, to avoid
 * introducing long delays in a world where we only run one job
 * concurrently.
 *
 * This job accepts a `beforeMessage` parameter; if that parameter is
 * null (the normal case), we'll attempt to send the newest message.
 * After the first message has been sent, we will _self-schedule_ a
 * second sendOutboxMessages job to continue sending the rest of the
 * available messages (one per job).
 *
 * We set `header.sendStatus` to an object representing the current
 * state of the send operation. If the send fails, we'll remove the
 * flag and indicate that there was an error sending, unless the app
 * crashes, in which case we'll try to resend upon startup again (see
 * `outboxNeedsFreshSync`).
 */
exports.do_sendOutboxMessages = function(op, callback) {
  var account = this.account;
  var outboxFolder = account.getFirstFolderWithType('outbox');
  if (!outboxFolder) {
    callback('moot'); // This shouldn't happen, we should always have an outbox.
    return;
  }

  // If we temporarily paused outbox syncing, don't do anything.
  if (!account.outboxSyncEnabled) {
    console.log('outbox: Outbox syncing temporarily disabled; not syncing.');
    callback(null);
    return;
  }

  var outboxNeedsFreshSync = account.outboxNeedsFreshSync;
  if (outboxNeedsFreshSync) {
    console.log('outbox: This is the first outbox sync for this account.');
    account.outboxNeedsFreshSync = false;
  }

  // Hold both a CPU and WiFi wake lock for the duration of the send
  // operation. We'll pass this in to the Composer instance for each
  // message, so that the SMTP/ActiveSync sending process can renew
  // the wake lock from time to time as the send continues.
  var wakeLock = new $wakelocks.SmartWakeLock({
    locks: ['cpu', 'wifi']
  });

  this._accessFolderForMutation(
    outboxFolder.id, /* needConn = */ false,
    function(nullFolderConn, folderStorage) {
      require(['jobs/outbox'], function ($outbox) {
        $outbox.sendNextAvailableOutboxMessage(
          account.compositeAccount || account, // Requires the main account.
          folderStorage,
          op.beforeMessage,
          op.emitNotifications,
          outboxNeedsFreshSync,
          wakeLock
        ).then(function(result) {
          var moreExpected = result.moreExpected;
          var messageNamer = result.messageNamer;

          wakeLock.unlock('send complete');

          // If there may be more messages to send, schedule another
          // sync to send the next available message.
          if (moreExpected) {
            account.universe.sendOutboxMessages(account, {
              beforeMessage: messageNamer
            });
          }
          // Otherwise, we're done. Mark the outbox as "synced".
          else {
            account.universe.notifyOutboxSyncDone(account);
            folderStorage.markSyncRange(
              $sync.OLDEST_SYNC_DATE, null, 'XXX', $date.NOW());
          }
          // Since we modified the folders, save the account.
          callback(null, /* result = */ null, /* save = */ true);
        }).catch(function(e) {
          console.error('Exception while sending a message.',
                        'Send failure: ' + e, e.stack);
          wakeLock.unlock(e);
          callback('aborted-retry');
        });

      });
    },
    /* no conn => no deathback required */ null,
    'sendOutboxMessages');
};

exports.check_sendOutboxMessages = function(op, callback) {
  callback(null, 'moot');
};

exports.local_undo_sendOutboxMessages = function(op, callback) {
  callback(null); // You cannot undo sendOutboxMessages.
};

exports.local_do_setOutboxSyncEnabled = function(op, callback) {
  // Set a flag on the account to prevent us from kicking off further
  // sends while the outbox is being edited on the client. The account
  // referenced by `this.account` is actually the receive piece in a
  // composite account; this flag is initialized in accountmixins.js.
  this.account.outboxSyncEnabled = op.outboxSyncEnabled;
  callback(null);
};

////////////////////////////////////////////////////////////////


exports.postJobCleanup = function(error) {
  if (!error) {
    var deltaMap, fullMap;
    // - apply updates to the serverIdMap map
    if (this._stateDelta.serverIdMap) {
      deltaMap = this._stateDelta.serverIdMap;
      fullMap = this._state.suidToServerId;
      for (var suid in deltaMap) {
        var srvid = deltaMap[suid];
        if (srvid === null)
          delete fullMap[suid];
        else
          fullMap[suid] = srvid;
      }
    }
    // - apply updates to the move map
    if (this._stateDelta.moveMap) {
      deltaMap = this._stateDelta.moveMap;
      fullMap = this._state.moveMap;
      for (var oldSuid in deltaMap) {
        var newSuid = deltaMap[oldSuid];
        fullMap[oldSuid] = newSuid;
      }
    }
  }

  for (var i = 0; i < this._heldMutexReleasers.length; i++) {
    this._heldMutexReleasers[i](error);
  }
  this._heldMutexReleasers = [];

  this._stateDelta.serverIdMap = null;
  this._stateDelta.moveMap = null;
};

exports.allJobsDone =  function() {
  this._state.suidToServerId = {};
  this._state.moveMap = {};
};

/**
 * Partition messages identified by namers by folder, then invoke the callback
 * once per folder, passing in the loaded message header objects for each
 * folder.
 *
 * This method will filter out removed headers (which would otherwise be null).
 * Its possible that entire folders will be skipped if no headers requested are
 * now present.
 *
 * Connection loss by default causes this method to stop trying to traverse
 * folders, calling callOnConnLoss and callWhenDone in that order.  If you want
 * to do something more clever, extend this method so that you can return a
 * sentinel value or promise or something and do your clever thing.
 *
 * @args[
 *   @param[messageNamers @listof[MessageNamer]]
 *   @param[needConn Boolean]{
 *     True if we should try and get a connection from the server.  Local ops
 *     should pass false, server ops should pass true.  This additionally
 *     determines whether we provide headers to the operation (!needConn),
 *     or server id's for messages (needConn).
 *   }
 *   @param[callInFolder @func[
 *     @args[
 *       @param[folderConn ImapFolderConn]
 *       @param[folderStorage FolderStorage]
 *       @param[headersOrServerIds @oneof[
 *         @listof[HeaderInfo]
 *         @listof[ServerID]]
 *       ]
 *       @param[messageNamers @listof[MessageNamer]]
 *       @param[callWhenDoneWithFolder Function]
 *     ]
 *   ]]
 *   @param[callWhenDone @func[
 *     @args[err @oneof[null 'connection-list']]
 *   ]]{
 *     The function to invoke when all of the folders have been processed or the
 *     connection has been lost and we're giving up.  This will be invoked after
 *     `callOnConnLoss` in the event of a conncetion loss.
 *   }
 *   @param[callOnConnLoss Function]{
 *     This function we invoke when we lose a connection.  Traditionally, you would
 *     use this to flag an error in your function that you would then return when
 *     we invoke `callWhenDone`.  Then your check function will be invoked and you
 *     can laboriously check what actually happened on the server, etc.
 *   }
 *   @param[reverse #:optional Boolean]{
 *     Should we walk the partitions in reverse order?
 *   }
 *   @param[label String]{
 *     The label to use to name the usage of the folder connection.
 *   }
 *   @param[requireHeaders Boolean]{
 *     True if connection & headers are needed.
 *   }
 * ]
 */
exports._partitionAndAccessFoldersSequentially = function(
    allMessageNamers,
    needConn,
    callInFolder,
    callWhenDone,
    callOnConnLoss,
    reverse,
    label,
    requireHeaders) {
  var partitions = $util.partitionMessagesByFolderId(allMessageNamers);
  var folderConn, storage, self = this,
      folderId = null, folderMessageNamers = null, serverIds = null,
      iNextPartition = 0, curPartition = null, modsToGo = 0,
      // Set to true immediately before calling callWhenDone; causes us to
      // immediately bail out of any of our callbacks in order to avoid
      // continuing beyond the point when we should have stopped.
      terminated = false;

  if (reverse)
    partitions.reverse();

  var openNextFolder = function openNextFolder() {
    if (terminated)
      return;
    if (iNextPartition >= partitions.length) {
      terminated = true;
      callWhenDone(null);
      return;
    }
    // Cleanup the last folder (if there was one)
    if (iNextPartition) {
      folderConn = null;
      // The folder's mutex should be last; if the callee acquired any
      // additional mutexes in the last round, it should have freed it then
      // too.
      var releaser = self._heldMutexReleasers.pop();
      if (releaser)
        releaser();
      folderConn = null;
    }

    curPartition = partitions[iNextPartition++];
    folderMessageNamers = curPartition.messages;
    serverIds = null;
    if (curPartition.folderId !== folderId) {
      folderId = curPartition.folderId;
      self._accessFolderForMutation(folderId, needConn, gotFolderConn,
                                    connDied, label);
    }
  };
  var connDied = function connDied() {
    if (terminated)
      return;
    if (callOnConnLoss) {
      try {
        callOnConnLoss();
      }
      catch (ex) {
        self.log.error('callbackErr', { ex: ex });
      }
    }
    terminated = true;
    callWhenDone('connection-lost');
  };
  var gotFolderConn = function gotFolderConn(_folderConn, _storage) {
    if (terminated)
      return;
    folderConn = _folderConn;
    storage = _storage;
    // - Get headers or resolve current server id from name map
    if (needConn && !requireHeaders) {
      var neededHeaders = [],
          suidToServerId = self._state.suidToServerId;
      serverIds = [];
      for (var i = 0; i < folderMessageNamers.length; i++) {
        var namer = folderMessageNamers[i];
        var srvid = suidToServerId[namer.suid];
        if (srvid) {
          serverIds.push(srvid);
        }
        else {
          serverIds.push(null);
          neededHeaders.push(namer);
        }
      }

      if (!neededHeaders.length) {
        try {
          callInFolder(folderConn, storage, serverIds, folderMessageNamers,
                       openNextFolder);
        }
        catch (ex) {
          console.error('PAAFS error:', ex, '\n', ex.stack);
        }
      }
      else {
        storage.getMessageHeaders(neededHeaders, gotNeededHeaders);
      }
    }
    else {
      storage.getMessageHeaders(folderMessageNamers, gotHeaders);
    }
  };
  var gotNeededHeaders = function gotNeededHeaders(headers) {
    if (terminated)
      return;
    var iNextServerId = serverIds.indexOf(null);
    for (var i = 0; i < headers.length; i++) {
      var header = headers[i];
      // It's possible that by the time this job actually gets a chance to run
      // that the header is no longer in the folder.  This is rare but not
      // particularly exceptional.
      if (header) {
        var srvid = header.srvid;
        serverIds[iNextServerId] = srvid;
        // A header that exists but does not have a server id is exceptional and
        // bad, although logic should handle it because of the above dead-header
        // case.  suidToServerId should really have provided this information to
        // us.
        if (!srvid)
          console.warn('Header', headers[i].suid, 'missing server id in job!');
      }
      iNextServerId = serverIds.indexOf(null, iNextServerId + 1);
    }

    // its entirely possible that we need headers but there are none so we can
    // skip entering this folder as the job cannot do anything with an empty
    // header.
    if (!serverIds.length) {
      openNextFolder();
      return;
    }

    try {
      callInFolder(folderConn, storage, serverIds, folderMessageNamers,
                   openNextFolder);
    }
    catch (ex) {
      console.error('PAAFS error:', ex, '\n', ex.stack);
    }
  };
  var gotHeaders = function gotHeaders(headers) {
    if (terminated)
      return;
    // its unlikely but entirely possible that all pending headers have been
    // removed somehow between when the job was queued and now.
    if (!headers.length) {
      openNextFolder();
      return;
    }

    // Sort the headers in ascending-by-date order so that slices hear about
    // changes from oldest to newest. That way, they won't get upset about being
    // asked to expand into the past.
    headers.sort(function(a, b) { return a.date > b.date; });
    try {
      callInFolder(folderConn, storage, headers, folderMessageNamers,
                   openNextFolder);
    }
    catch (ex) {
      console.error('PAAFS error:', ex, '\n', ex.stack);
    }
  };
  openNextFolder();
};

exports.local_do_upgradeDB = function (op, doneCallback) {
  var storage = this.account.getFolderStorageForFolderId(op.folderId);
  var filter = function(header) {
    return header.flags &&
      header.flags.indexOf('\\Seen') === -1;
  };
  $count.countHeaders(storage, filter, function(num) {
    storage._dirty = true;
    storage.folderMeta.version = $mailslice.FOLDER_DB_VERSION;
    storage.folderMeta.unreadCount = num;
    doneCallback(/* no error */ null, /* no result */ null,
                 /* yes save */ true);
  });
};

}); // end define<|MERGE_RESOLUTION|>--- conflicted
+++ resolved
@@ -253,11 +253,6 @@
 };
 
 exports.do_download = function(op, callback) {
-<<<<<<< HEAD
-  var self = this;
-  var idxLastSlash = op.messageSuid.lastIndexOf('.'),
-      folderId = op.messageSuid.substring(0, idxLastSlash);
-=======
   co(function*() {
     var folderId = op.messageSuid.substring(0, op.messageSuid.lastIndexOf('/'));
 
@@ -272,7 +267,6 @@
         },
         'download');
     });
->>>>>>> 7e015eca
 
     // Once we have the connection, get the current state of the body rep.
     var header = yield new Promise((resolve) => {
