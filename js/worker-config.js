/*global requirejs, setTimeout */
// Note: No AMD module here since this file configures RequireJS.
(function(root) {
  'use strict';

  // inlined from the query_string module.
  function queryToObject(value) {
    if (!value) {
      return null;
    }

    var result = {};

    value.split('&').forEach(function(keyValue) {
      var pair = keyValue.split('=');
      result[decodeURIComponent(pair[0])] = decodeURIComponent(pair[1]);
    });
    return result;
  }

  var params = queryToObject(self.location.href.split('#')[1]);

  requirejs.config({
    baseUrl: '.',
    scriptType: 'application/javascript;version=1.7',
    packages: [{
      name: 'wo-imap-handler',
      location: 'ext/imap-handler/src',
      main: 'imap-handler'
    }],

    map: {
      'browserbox': {
        'axe': 'axeshim-browserbox'
      },
      'browserbox-imap': {
        'axe': 'axeshim-browserbox'
      },
      'ext/smtpclient': {
        'axe': 'axeshim-smtpclient'
      },
    },

    paths: {
      // Configure any manual paths here:
      'bleach': 'ext/bleach.js/lib/bleach',
      'imap-formal-syntax': 'ext/imap-handler/src/imap-formal-syntax',
      'smtpclient-response-parser':
        'ext/smtpclient/src/smtpclient-response-parser',
      'tests': '../test/unit',
      'wbxml': 'ext/activesync-lib/wbxml/wbxml',
      'activesync/codepages': 'ext/activesync-lib/codepages',
      'activesync/protocol': 'ext/activesync-lib/protocol',
      'gelam': '.',

      // This lists every top-level module in GELAM/js/ext.
      // CAUTION: It is automatically updated during the build step;
      // don't change or your edits will be as sticky as a dusty post-it.
      // If you see changes here because you modified our deps, commit it!
      // <gelam-ext>
      'activesync-lib': 'ext/activesync-lib',
      'addressparser': 'ext/addressparser',
      'alameda': 'ext/alameda',
      'axe': 'ext/axe',
      'axe-logger': 'ext/axe-logger',
      'axeshim-browserbox': 'ext/axeshim-browserbox',
      'axeshim-smtpclient': 'ext/axeshim-smtpclient',
      'bleach.js': 'ext/bleach.js',
      'browserbox': 'ext/browserbox',
      'browserbox-compression': 'ext/browserbox-compression',
      'browserbox-compression-worker': 'ext/browserbox-compression-worker',
      'browserbox-imap': 'ext/browserbox-imap',
<<<<<<< HEAD
      'browserbox-pako': 'ext/browserbox-pako',
=======
>>>>>>> 10f40a96
      'co': 'ext/co',
      'equal': 'ext/equal',
      'evt': 'ext/evt',
      'fibonacci-heap': 'ext/fibonacci-heap',
      'imap-handler': 'ext/imap-handler',
      'mailbuild': 'ext/mailbuild',
      'md5': 'ext/md5',
      'mimefuncs': 'ext/mimefuncs',
      'mimeparser': 'ext/mimeparser',
      'mimeparser-tzabbr': 'ext/mimeparser-tzabbr',
      'mimetypes': 'ext/mimetypes',
      'mix': 'ext/mix',
      'punycode': 'ext/punycode',
      'safe-base64': 'ext/safe-base64',
      'smtpclient': 'ext/smtpclient',
      'stringencoding': 'ext/stringencoding',
      'tcp-socket': 'ext/tcp-socket',
      'utf7': 'ext/utf7',
      'wo-utf7': 'ext/wo-utf7'
      // </gelam-ext>
    },
    // Timeouts are mostly to detect 404 errors, however, there are erorrs
    // generated in the logs in those cases, so the main concern is slow
    // devices taking a while/email app competing with other apps for time,
    // so set this to zero always.
    waitSeconds: 0
  });

  // Separate out this config since it is runtime-specific, not a static config
  // that can be parsed by build tools.
  if (params.appLogic) {
    requirejs.config({
      paths: {
        'app_logic': params.appLogic
      }
    });
  }

  // Allow baseUrl override for things like tests
  if (typeof gelamWorkerBaseUrl === 'string') {
    requirejs.config({
      baseUrl: gelamWorkerBaseUrl
    });
  }

  // Install super-simple shims here.
  root.setZeroTimeout = function(fn) {
    setTimeout(function() { fn(); }, 0);
  };
})(this);<|MERGE_RESOLUTION|>--- conflicted
+++ resolved
@@ -70,10 +70,7 @@
       'browserbox-compression': 'ext/browserbox-compression',
       'browserbox-compression-worker': 'ext/browserbox-compression-worker',
       'browserbox-imap': 'ext/browserbox-imap',
-<<<<<<< HEAD
       'browserbox-pako': 'ext/browserbox-pako',
-=======
->>>>>>> 10f40a96
       'co': 'ext/co',
       'equal': 'ext/equal',
       'evt': 'ext/evt',
