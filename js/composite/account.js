--- conflicted
+++ resolved
@@ -5,25 +5,16 @@
 define(
   [
     'logic',
-<<<<<<< HEAD
-    'rdcommon/log',
-=======
->>>>>>> 10f40a96
     '../accountcommon',
     '../a64',
     '../accountmixins',
     '../imap/account',
     '../pop3/account',
     '../smtp/account',
-    '../allback',
-    'exports'
+    '../allback'
   ],
   function(
     logic,
-<<<<<<< HEAD
-    $log,
-=======
->>>>>>> 10f40a96
     $accountcommon,
     $a64,
     $acctmixins,
@@ -46,11 +37,7 @@
  * intended to be a very thin layer that shields consuming code from the
  * fact that IMAP and SMTP are not actually bundled tightly together.
  */
-<<<<<<< HEAD
 function CompositeAccount(universe, accountDef, foldersTOC, dbConn,
-=======
-function CompositeAccount(universe, accountDef, folderInfo, dbConn,
->>>>>>> 10f40a96
                           receiveProtoConn) {
   this.universe = universe;
   this.id = accountDef.id;
@@ -85,25 +72,18 @@
     new PIECE_ACCOUNT_TYPE_TO_CLASS[accountDef.receiveType](
       universe, this,
       accountDef.id, accountDef.credentials, accountDef.receiveConnInfo,
-<<<<<<< HEAD
       foldersTOC, dbConn, receiveProtoConn);
-=======
-      folderInfo, dbConn, receiveProtoConn);
->>>>>>> 10f40a96
   this._sendPiece =
     new PIECE_ACCOUNT_TYPE_TO_CLASS[accountDef.sendType](
       universe, this,
       accountDef.id, accountDef.credentials,
       accountDef.sendConnInfo, dbConn);
-<<<<<<< HEAD
 
   // XXX this hiding and all that just ended up confusing.  FIX IT.
   // XXX and now I'm making this worse since both can't be true.
   this.imapAccount = this._receivePiece;
   this.popAccount = this._receivePiece;
   this.smtpAccount = this._sendPiece;
-=======
->>>>>>> 10f40a96
 
   // expose public lists that are always manipulated in place.
   this.folders = this._receivePiece.folders;
