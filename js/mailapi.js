--- conflicted
+++ resolved
@@ -1,1756 +1,5 @@
-<<<<<<< HEAD
 define(function(require, exports) {
 'use strict';
-=======
-/**
- *
- **/
-
-define(
-  [
-    'exports',
-    './logic',
-    // Use a relative link so that consumers do not need to create
-    // special config to use main-frame-setup.
-    './ext/addressparser'
-  ],
-  function(
-    exports,
-    logic,
-    addressparser
-  ) {
-
-function objCopy(obj) {
-  var copy = {};
-  Object.keys(obj).forEach(function (key) {
-    copy[key] = obj[key];
-  });
-  return copy;
-}
-
-/**
- * The number of header wire messages to cache in the recvCache
- */
-var HEADER_CACHE_LIMIT = 8;
-
-/**
- *
- */
-function MailAccount(api, wireRep, acctsSlice) {
-  this._api = api;
-  this.id = wireRep.id;
-
-  // Hold on to wireRep for caching
-  this._wireRep = wireRep;
-
-  // Hold on to acctsSlice for use in determining default account.
-  this.acctsSlice = acctsSlice;
-
-  this.type = wireRep.type;
-  this.name = wireRep.name;
-  this.syncRange = wireRep.syncRange;
-  this.syncInterval = wireRep.syncInterval;
-  this.notifyOnNew = wireRep.notifyOnNew;
-  this.playSoundOnSend = wireRep.playSoundOnSend;
-
-  /**
-   * Is the account currently enabled, as in will we talk to the server?
-   * Accounts will be automatically disabled in cases where it would be
-   * counter-productive for us to keep trying to access the server.
-   *
-   * For example: the user's password being (apparently) bad, or gmail getting
-   * upset about the amount of data transfer and locking the account out for the
-   * rest of the day.
-   */
-  this.enabled = wireRep.enabled;
-  /**
-   * @listof[@oneof[
-   *   @case['bad-user-or-pass']
-   *   @case['bad-address']
-   *   @case['needs-oauth-reauth']
-   *   @case['imap-disabled']
-   *   @case['pop-server-not-great']{
-   *     The POP3 server doesn't support IDLE and TOP, so we can't use it.
-   *   }
-   *   @case['connection']{
-   *     Generic connection problem; this problem can quite possibly be present
-   *     in conjunction with more specific problems such as a bad username /
-   *     password.
-   *   }
-   * ]]{
-   *   A list of known problems with the account which explain why the account
-   *   might not be `enabled`.  Once a problem is believed to have been
-   *   addressed, `clearProblems` should be called.
-   * }
-   */
-  this.problems = wireRep.problems;
-
-  this.identities = [];
-  for (var iIdent = 0; iIdent < wireRep.identities.length; iIdent++) {
-    this.identities.push(new MailSenderIdentity(this._api,
-                                                wireRep.identities[iIdent]));
-  }
-
-  this.username = wireRep.credentials.username;
-  this.servers = wireRep.servers;
-
-  this.authMechanism = wireRep.credentials.oauth2 ? 'oauth2' : 'password';
-
-  // build a place for the DOM element and arbitrary data into our shape
-  this.element = null;
-  this.data = null;
-}
-MailAccount.prototype = {
-  toString: function() {
-    return '[MailAccount: ' + this.type + ' ' + this.id + ']';
-  },
-  toJSON: function() {
-    return {
-      type: 'MailAccount',
-      accountType: this.type,
-      id: this.id,
-    };
-  },
-
-  __update: function(wireRep) {
-    this.enabled = wireRep.enabled;
-    this.problems = wireRep.problems;
-    this.syncRange = wireRep.syncRange;
-    this.syncInterval = wireRep.syncInterval;
-    this.notifyOnNew = wireRep.notifyOnNew;
-    this.playSoundOnSend = wireRep.playSoundOnSend;
-    this._wireRep.defaultPriority = wireRep.defaultPriority;
-
-    for (var i = 0; i < wireRep.identities.length; i++) {
-      if (this.identities[i]) {
-        this.identities[i].__update(wireRep.identities[i]);
-      } else {
-        this.identities.push(new MailSenderIdentity(this._api,
-                                        wireRep.identities[i]));
-      }
-    }
-  },
-
-  __die: function() {
-    // currently, nothing to clean up
-  },
-
-  /**
-   * Tell the back-end to clear the list of problems with the account, re-enable
-   * it, and try and connect.
-   */
-  clearProblems: function(callback) {
-    this._api._clearAccountProblems(this, callback);
-  },
-
-  /**
-   * @args[
-   *   @param[mods @dict[
-   *     @key[password String]
-   *     @key[incomingPassword String]
-   *     @key[outgoingPassword String]
-   *     @key[username String]
-   *     @key[incomingUsername String]
-   *     @key[outgoingUsername String]
-   *   ]]
-   *   @param[callback function]
-   * ]{
-   *   Modify properties on the account.
-   *
-   *   In addition to regular account property settings,
-   *   "setAsDefault": true can be passed to set this account as the
-   *   default acccount.
-   *
-   *   # Username and Password Setting
-   *
-   *   If you want to modify the username or password of an account,
-   *   keep in mind that IMAP/POP3 accounts might have two separate
-   *   passwords, one for incoming mail and one for SMTP. You have a
-   *   couple options:
-   *
-   *   - If you specify "username" and/or "password", we'll change the
-   *     incoming side, and if the SMTP side had the same
-   *     username/password, we'll change that too.
-   *
-   *   - If you specify incomingUsername, incomingPassword, etc., we
-   *     will NOT do that magic inferring; we'll just change the side
-   *     you specify.
-   *
-   *   Practically speaking, most accounts will likely share the same
-   *   username and password. Additionally, if we guess that the
-   *   passwords/usernames should match when they actually should
-   *   differ, we'll safely recover becuase we'll then ask for a
-   *   corrected SMTP password.
-   * }
-   */
-  modifyAccount: function(mods, callback) {
-    this._api._modifyAccount(this, mods, callback);
-  },
-
-  /**
-   * Delete the account and all its associated data.  No privacy guarantees are
-   * provided; we just delete the data from the database, so it's up to the
-   * (IndexedDB) database's guarantees on that.
-   */
-  deleteAccount: function() {
-    this._api._deleteAccount(this);
-  },
-
-  /**
-   * Returns true if this account is the default account, by looking at
-   * all accounts in the acctsSlice.
-   */
-  get isDefault() {
-    if (!this.acctsSlice)
-      throw new Error('No account slice available');
-
-    return this.acctsSlice.defaultAccount === this;
-  },
-};
-
-/**
- * Sender identities define one of many possible sets of sender info and are
- * associated with a single `MailAccount`.
- *
- * Things that can vary:
- * - user's display name
- * - e-mail address,
- * - reply-to address
- * - signature
- */
-function MailSenderIdentity(api, wireRep) {
-  // We store the API so that we can create identities for the composer without
-  // needing to create an account too.
-  this._api = api;
-  this.id = wireRep.id;
-
-  this.name = wireRep.name;
-  this.address = wireRep.address;
-  this.replyTo = wireRep.replyTo;
-  this.signature = wireRep.signature;
-  this.signatureEnabled = wireRep.signatureEnabled;
-
-}
-MailSenderIdentity.prototype = {
-  toString: function() {
-    return '[MailSenderIdentity: ' + this.type + ' ' + this.id + ']';
-  },
-  toJSON: function() {
-    return { type: 'MailSenderIdentity' };
-  },
-
-  __update: function(wireRep) {
-    this.id = wireRep.id;
-    this.name = wireRep.name;
-    this.address = wireRep.address;
-    this.replyTo = wireRep.replyTo;
-    this.signature = wireRep.signature;
-    this.signatureEnabled = wireRep.signatureEnabled;
-  },
-  /**
-   * Modifies the identity. Applies all of the changes in mods
-   * and leaves all other values the same.
-   *
-   * @param  {Object}   mods     The changes to be applied
-   * @param  {Function} callback
-   */
-  modifyIdentity: function(mods, callback) {
-    // These update signature data immediately, so that the UI
-    // reflects the changes properly before the backend properly
-    // updates the data
-    if (typeof mods.signature !== 'undefined') {
-      this.signature = mods.signature;
-    }
-    if (typeof mods.signatureEnabled !== 'undefined') {
-      this.signatureEnabled = mods.signatureEnabled;
-    }
-    this._api._modifyIdentity(this, mods, callback);
-  },
-
-  __die: function() {
-    // nothing to clean up currently
-  },
-};
-// For testing
-exports._MailFolder = MailFolder;
-
-function MailFolder(api, wireRep) {
-  this._api = api;
-
-  this.__update(wireRep);
-
-  this.onchange = null;
-  this.onremove = null;
-
-  // build a place for the DOM element and arbitrary data into our shape
-  this.element = null;
-  this.data = null;
-}
-MailFolder.prototype = {
-  toString: function() {
-    return '[MailFolder: ' + this.path + ']';
-  },
-  toJSON: function() {
-    return {
-      type: this.type,
-      path: this.path
-    };
-  },
-  /**
-   * Loads the current unread message count as reported by the FolderStorage backend.
-   * this.unread is the current number of unread messages that are stored within the
-   * FolderStorage object for this folder. Thus, it only accounts for messages
-   * which the user has loaded from the server.
-  */
-  __update: function(wireRep) {
-    // Hold on to wireRep for caching
-    this._wireRep = wireRep;
-
-    this.unread = wireRep.unreadCount;
-
-    this.lastSyncedAt = wireRep.lastSyncedAt ? new Date(wireRep.lastSyncedAt)
-                                             : null;
-    this.path = wireRep.path;
-    this.id = wireRep.id;
-
-    /**
-     * The human-readable name of the folder.  (As opposed to its path or the
-     * modified utf-7 encoded folder names.)
-     */
-    this.name = wireRep.name;
-    /**
-     * The full string of the path.
-     */
-    this.path = wireRep.path;
-    /**
-     * The hierarchical depth of this folder.
-     */
-    this.depth = wireRep.depth;
-    /**
-     * @oneof[
-     *   @case['account']{
-     *     It's not really a folder at all, just an account serving as hierarchy
-     *   }
-     *   @case['nomail']{
-     *     A folder that exists only to provide hierarchy but which can't
-     *     contain messages.  An artifact of various mail backends that are
-     *     reflected in IMAP as NOSELECT.
-     *   }
-     *   @case['inbox']
-     *   @case['drafts']
-     *   @case['localdrafts']{
-     *     Local-only folder that stores drafts composed on this device.
-     *   }
-     *   @case['sent']
-     *   @case['trash']
-     *   @case['archive']
-     *   @case['junk']
-     *   @case['starred']
-     *   @case['important']
-     *   @case['normal']{
-     *     A traditional mail folder with nothing special about it.
-     *   }
-     * ]{
-     *   Non-localized string indicating the type of folder this is, primarily
-     *   for styling purposes.
-     * }
-     */
-    this.type = wireRep.type;
-
-    // Exchange folder name with the localized version if available
-    this.name = this._api.l10n_folder_name(this.name, this.type);
-
-    this.selectable = ((wireRep.type !== 'account') &&
-                       (wireRep.type !== 'nomail'));
-
-    this.neededForHierarchy = !this.selectable;
-
-    /**
-     *  isValidMoveTarget denotes whether this folder is a valid
-     *  place for messages to be moved into.
-     */
-    switch (this.type) {
-      case 'localdrafts':
-      case 'outbox':
-      case 'account':
-      case 'nomail':
-        this.isValidMoveTarget = false;
-        break;
-      default:
-        this.isValidMoveTarget = true;
-    }
-  },
-
-  __die: function() {
-    // currently nothing to clean up
-  }
-};
-
-function filterOutBuiltinFlags(flags) {
-  // so, we could mutate in-place if we were sure the wire rep actually came
-  // over the wire.  Right now there is de facto rep sharing, so let's not
-  // mutate and screw ourselves over.
-  var outFlags = [];
-  for (var i = flags.length - 1; i >= 0; i--) {
-    if (flags[i][0] !== '\\')
-      outFlags.push(flags[i]);
-  }
-  return outFlags;
-}
-
-/**
- * Extract the canonical naming attributes out of the MailHeader instance.
- */
-function serializeMessageName(x) {
-  return {
-    date: x.date.valueOf(),
-    suid: x.id,
-    // NB: strictly speaking, this is redundant information.  However, it is
-    // also fairly handy to pass around for IMAP since otherwise we might need
-    // to perform header lookups later on.  It will likely also be useful for
-    // debugging.  But ideally we would not include this.
-    guid: x.guid
-  };
-}
-
-/**
- * Caches contact lookups, both hits and misses, as well as updating the
- * MailPeep instances returned by resolve calls.
- *
- * We maintain strong maps from both contact id and e-mail address to MailPeep
- * instances.  We hold a strong reference because BridgedViewSlices already
- * require explicit lifecycle maintenance (aka call die() when done with them).
- * We need the contact id and e-mail address because when a contact is changed,
- * an e-mail address may be changed, and we don't get to see the old
- * representation.  So if the e-mail address was deleted, we need the contact id
- * mapping.  And if the e-mail address was added, we need the e-mail address
- * mapping.
- *
- * If the mozContacts API is not available, we just create inert MailPeep
- * instances that do not get tracked or updated.
- *
- * Domain notes:
- *
- * The contacts API does not enforce any constraints on the number of contacts
- * who can use an e-mail address, but the e-mail app only allows one contact
- * to correspond to an e-mail address at a time.
- */
-var ContactCache = exports.ContactCache = {
-  /**
-   * Maps e-mail addresses to the mozContact rep for the object, or null if
-   * there was a miss.
-   *
-   * We explicitly do not want to choose an arbitrary MailPeep instance to
-   * (re)use because it could lead to GC memory leaks if data/element/an expando
-   * were set on the MailPeep and we did not zero it out when the owning slice
-   * was destroyed.  We could, however, use the live set of peeps as a fallback
-   * if we don't have a contact cached.
-   */
-  _contactCache: Object.create(null),
-  /** The number of entries in the cache. */
-  _cacheHitEntries: 0,
-  /** The number of stored misses in the cache. */
-  _cacheEmptyEntries: 0,
-
-  /**
-   * Maximum number of hit entries in the cache before we should clear the
-   * cache.
-   */
-  MAX_CACHE_HITS: 256,
-  /** Maximum number of empty entries to store in the cache before clearing. */
-  MAX_CACHE_EMPTY: 1024,
-
-  /** Maps contact id to lists of MailPeep instances. */
-  _livePeepsById: Object.create(null),
-  /** Maps e-mail addresses to lists of MailPeep instances */
-  _livePeepsByEmail: Object.create(null),
-
-  pendingLookupCount: 0,
-
-  callbacks: [],
-
-  init: function() {
-    var contactsAPI = navigator.mozContacts;
-    if (!contactsAPI)
-      return;
-
-    contactsAPI.oncontactchange = this._onContactChange.bind(this);
-  },
-
-  _resetCache: function() {
-    this._contactCache = Object.create(null);
-    this._cacheHitEntries = 0;
-    this._cacheEmptyEntries = 0;
-  },
-
-  shutdown: function() {
-    var contactsAPI = navigator.mozContacts;
-    if (!contactsAPI)
-      return;
-    contactsAPI.oncontactchange = null;
-  },
-
-  /**
-   * Currently we process the updates in real-time as we get them.  There's an
-   * inherent trade-off between chewing CPU when we're in the background and
-   * minimizing latency when we are displayed.  We're biased towards minimizing
-   * latency right now.
-   *
-   * All contact changes flush our contact cache rather than try and be fancy.
-   * We are already fancy with the set of live peeps and our lookups could just
-   * leverage that.  (The contact cache is just intended as a steady-state
-   * high-throughput thing like when displaying messages in the UI.  We don't
-   * expect a lot of contact changes to happen during that time.)
-   *
-   * For info on the events/triggers, see:
-   * https://developer.mozilla.org/en-US/docs/DOM/ContactManager.oncontactchange
-   */
-  _onContactChange: function(event) {
-    var contactsAPI = navigator.mozContacts;
-    var livePeepsById = this._livePeepsById,
-        livePeepsByEmail = this._livePeepsByEmail;
-
-    // clear the cache if it has anything in it (per the above doc block)
-    if (this._cacheHitEntries || this._cacheEmptyEntries)
-      this._resetCache();
-
-    // -- Contact removed OR all contacts removed!
-    if (event.reason === 'remove') {
-      function cleanOutPeeps(livePeeps) {
-        for (var iPeep = 0; iPeep < livePeeps.length; iPeep++) {
-          var peep = livePeeps[iPeep];
-          peep.contactId = null;
-          if (peep.onchange) {
-            try {
-              peep.onchange(peep);
-            }
-            catch (ex) {
-              reportClientCodeError('peep.onchange error', ex, '\n',
-                                    ex.stack);
-            }
-          }
-        }
-      }
-
-      // - all contacts removed! (clear() called)
-      var livePeeps;
-      if (!event.contactID) {
-        for (var contactId in livePeepsById) {
-          livePeeps = livePeepsById[contactId];
-          cleanOutPeeps(livePeeps);
-          this._livePeepsById = Object.create(null);
-        }
-      }
-      // - just one contact removed
-      else {
-        livePeeps = livePeepsById[event.contactID];
-        if (livePeeps) {
-          cleanOutPeeps(livePeeps);
-          delete livePeepsById[event.contactID];
-        }
-      }
-    }
-    // -- Created or updated; we need to fetch the contact to investigate
-    else {
-      var req = contactsAPI.find({
-        filterBy: ['id'],
-        filterOp: 'equals',
-        filterValue: event.contactID
-      });
-      req.onsuccess = function() {
-        // If the contact disappeared we will hear a 'remove' event and so don't
-        // need to process this.
-        if (!req.result.length)
-          return;
-        var contact = req.result[0], livePeeps, iPeep, peep;
-
-        // - process update with apparent e-mail address removal
-        if (event.reason === 'update') {
-          livePeeps = livePeepsById[contact.id];
-          if (livePeeps) {
-            var contactEmails = contact.email ?
-                  contact.email.map(function(e) { return e.value; }) :
-                [];
-            for (iPeep = 0; iPeep < livePeeps.length; iPeep++) {
-              peep = livePeeps[iPeep];
-              if (contactEmails.indexOf(peep.address) === -1) {
-                // Need to fix-up iPeep because of the splice; reverse iteration
-                // reorders our notifications and we don't want that, hence
-                // this.
-                livePeeps.splice(iPeep--, 1);
-                peep.contactId = null;
-                if (peep.onchange) {
-                  try {
-                    peep.onchange(peep);
-                  }
-                  catch (ex) {
-                    reportClientCodeError('peep.onchange error', ex, '\n',
-                                          ex.stack);
-                  }
-                }
-              }
-            }
-            if (livePeeps.length === 0)
-              delete livePeepsById[contact.id];
-          }
-        }
-        // - process create/update causing new coverage
-        if (!contact.email)
-          return;
-        for (var iEmail = 0; iEmail < contact.email.length; iEmail++) {
-          var email = contact.email[iEmail].value;
-          livePeeps = livePeepsByEmail[email];
-          // nothing to do if there are no peeps that use that email address
-          if (!livePeeps)
-            continue;
-
-          for (iPeep = 0; iPeep < livePeeps.length; iPeep++) {
-            peep = livePeeps[iPeep];
-            // If the peep is not yet associated with this contact or any other
-            // contact, then associate it.
-            if (!peep.contactId) {
-              peep.contactId = contact.id;
-              var idLivePeeps = livePeepsById[peep.contactId];
-              if (idLivePeeps === undefined)
-                idLivePeeps = livePeepsById[peep.contactId] = [];
-              idLivePeeps.push(peep);
-            }
-            // However, if it's associated with a different contact, then just
-            // skip the peep.
-            else if (peep.contactId !== contact.id) {
-              continue;
-            }
-            // (The peep must be associated with this contact, so update and
-            // fire)
-
-            if (contact.name && contact.name.length)
-              peep.name = contact.name[0];
-            if (peep.onchange) {
-              try {
-                peep.onchange(peep);
-              }
-              catch (ex) {
-                reportClientCodeError('peep.onchange error', ex, '\n',
-                                      ex.stack);
-              }
-            }
-          }
-        }
-      };
-      // We don't need to do anything about onerror; the 'remove' event will
-      // probably have fired in this case, making us correct.
-    }
-  },
-
-  resolvePeeps: function(addressPairs) {
-    if (addressPairs == null)
-      return null;
-    var resolved = [];
-    for (var i = 0; i < addressPairs.length; i++) {
-      resolved.push(this.resolvePeep(addressPairs[i]));
-    }
-    return resolved;
-  },
-  /**
-   * Create a MailPeep instance with the best information available and return
-   * it.  Information from the (moz)Contacts API always trumps the passed-in
-   * information.  If we have a cache hit (which covers both positive and
-   * negative evidence), we are done/all resolved immediately.  Otherwise, we
-   * need to issue an async request.  In that case, you want to check
-   * ContactCache.pendingLookupCount and push yourself onto
-   * ContactCache.callbacks if you want to be notified when the current set of
-   * lookups gets resolved.
-   *
-   * This is a slightly odd API, but it's based on the knowledge that for a
-   * single e-mail we will potentially need to perform multiple lookups and that
-   * e-mail addresses are also likely to come in batches so there's no need to
-   * generate N callbacks when 1 will do.
-   */
-  resolvePeep: function(addressPair) {
-    if (!addressPair) {
-      console.error("NO ADDRESS PAIR?", new Error().stack);
-      return;
-    }
-    var emailAddress = addressPair.address;
-    var entry = this._contactCache[emailAddress], contact, peep;
-    var contactsAPI = navigator.mozContacts;
-    // known miss; create miss peep
-    // no contacts API, always a miss, skip out before extra logic happens
-    if (entry === null || !contactsAPI) {
-      peep = new MailPeep(addressPair.name || '', emailAddress, null, null);
-      if (!contactsAPI)
-        return peep;
-    }
-    // known contact; unpack contact info
-    else if (entry !== undefined) {
-      var name = addressPair.name || '';
-      if (entry.name && entry.name.length)
-        name = entry.name[0];
-      peep = new MailPeep(
-        name,
-        emailAddress,
-        entry.id,
-        (entry.photo && entry.photo.length) ? entry.photo[0] : null);
-    }
-    // not yet looked-up; assume it's a miss and we'll fix-up if it's a hit
-    else {
-      peep = new MailPeep(addressPair.name || '',
-                          emailAddress, null, null);
-
-      // Place a speculative miss in the contact cache so that additional
-      // requests take that path.  They will get fixed up when our lookup
-      // returns (or if a change event happens to come in before our lookup
-      // returns.)  Note that we do not do any hit/miss counting right now; we
-      // wait for the result to come back.
-      this._contactCache[emailAddress] = null;
-
-      this.pendingLookupCount++;
-
-      // Search contacts, but use an all lower-case name, since the contacts
-      // API's search plumbing uses a lowercase version of the email address
-      // for these search comparisons. However, the actual display of the
-      // contact in the contact app has casing preserved. emailAddress could
-      // be undefined though if a group/undisclosed-recipients case, so guard
-      // against that (deeper normalization fix tracked in bug 1097820). Using
-      // empty string in the undefined emailAddress case because passing the
-      // value of undefined directly in the filterValue results in some contacts
-      // being returned. Potentially all contacts. However passing empty string
-      // gives back no results, even if there is a contact with no email address
-      // assigned to it.
-      var filterValue = emailAddress ? emailAddress.toLowerCase() : '';
-      var req = contactsAPI.find({
-                  filterBy: ['email'],
-                  filterOp: 'equals',
-                  filterValue: filterValue
-                });
-      var self = this, handleResult = function() {
-        if (req.result && req.result.length) {
-          // CONSIDER TODO SOMEDAY: since the search is done witha a
-          // toLowerCase() call, it is conceivable that we could get multiple
-          // results with slightly different casing. It might be nice to try
-          // to find the best casing match, but the payoff for that is likely
-          // small, and the common case will be that the first one is good to
-          // use.
-          var contact = req.result[0];
-
-          ContactCache._contactCache[emailAddress] = contact;
-          if (++ContactCache._cacheHitEntries > ContactCache.MAX_CACHE_HITS)
-            self._resetCache();
-
-          var peepsToFixup = self._livePeepsByEmail[emailAddress];
-          // there might no longer be any MailPeeps alive to care; leave
-          if (!peepsToFixup)
-            return;
-          for (var i = 0; i < peepsToFixup.length; i++) {
-            var peep = peepsToFixup[i];
-            if (!peep.contactId) {
-              peep.contactId = contact.id;
-              var livePeeps = self._livePeepsById[peep.contactId];
-              if (livePeeps === undefined)
-                livePeeps = self._livePeepsById[peep.contactId] = [];
-              livePeeps.push(peep);
-            }
-
-            if (contact.name && contact.name.length)
-              peep.name = contact.name[0];
-            if (contact.photo && contact.photo.length)
-              peep._thumbnailBlob = contact.photo[0];
-
-            // If no one is waiting for our/any request to complete, generate an
-            // onchange notification.
-            if (!self.callbacks.length) {
-              if (peep.onchange) {
-                try {
-                  peep.onchange(peep);
-                }
-                catch (ex) {
-                  reportClientCodeError('peep.onchange error', ex, '\n',
-                                        ex.stack);
-                }
-              }
-            }
-          }
-        }
-        else {
-          ContactCache._contactCache[emailAddress] = null;
-          if (++ContactCache._cacheEmptyEntries > ContactCache.MAX_CACHE_EMPTY)
-            self._resetCache();
-        }
-        // Only notify callbacks if all outstanding lookups have completed
-        if (--self.pendingLookupCount === 0) {
-          for (i = 0; i < ContactCache.callbacks.length; i++) {
-            ContactCache.callbacks[i]();
-          }
-          ContactCache.callbacks.splice(0, ContactCache.callbacks.length);
-        }
-      };
-      req.onsuccess = handleResult;
-      req.onerror = handleResult;
-    }
-
-    // - track the peep in our lists of live peeps
-    var livePeeps;
-    livePeeps = this._livePeepsByEmail[emailAddress];
-    if (livePeeps === undefined)
-      livePeeps = this._livePeepsByEmail[emailAddress] = [];
-    livePeeps.push(peep);
-
-    if (peep.contactId) {
-      livePeeps = this._livePeepsById[peep.contactId];
-      if (livePeeps === undefined)
-        livePeeps = this._livePeepsById[peep.contactId] = [];
-      livePeeps.push(peep);
-    }
-
-    return peep;
-  },
-
-  forgetPeepInstances: function() {
-    var livePeepsById = this._livePeepsById,
-        livePeepsByEmail = this._livePeepsByEmail;
-    for (var iArg = 0; iArg < arguments.length; iArg++) {
-      var peeps = arguments[iArg];
-      if (!peeps)
-        continue;
-      for (var iPeep = 0; iPeep < peeps.length; iPeep++) {
-        var peep = peeps[iPeep], livePeeps, idx;
-        if (peep.contactId) {
-          livePeeps = livePeepsById[peep.contactId];
-          if (livePeeps) {
-            idx = livePeeps.indexOf(peep);
-            if (idx !== -1) {
-              livePeeps.splice(idx, 1);
-              if (livePeeps.length === 0)
-                delete livePeepsById[peep.contactId];
-            }
-          }
-        }
-        livePeeps = livePeepsByEmail[peep.address];
-        if (livePeeps) {
-          idx = livePeeps.indexOf(peep);
-          if (idx !== -1) {
-            livePeeps.splice(idx, 1);
-            if (livePeeps.length === 0)
-              delete livePeepsByEmail[peep.address];
-          }
-        }
-      }
-    }
-  },
-};
-
-function revokeImageSrc() {
-  // see showBlobInImg below for the rationale for useWin.
-  var useWin = this.ownerDocument.defaultView || window;
-  useWin.URL.revokeObjectURL(this.src);
-}
-function showBlobInImg(imgNode, blob) {
-  // We need to look at the image node because object URLs are scoped per
-  // document, and for HTML e-mails, we use an iframe that lives in a different
-  // document than us.
-  //
-  // the "|| window" is for our shimmed testing environment and should not
-  // happen in production.
-  var useWin = imgNode.ownerDocument.defaultView || window;
-  imgNode.src = useWin.URL.createObjectURL(blob);
-  // We can revoke the URL after we are 100% sure the image has resolved the URL
-  // to get at the underlying blob.  Once autorevoke URLs are supported, we can
-  // stop doing this.
-  imgNode.addEventListener('load', revokeImageSrc);
-}
-
-function MailPeep(name, address, contactId, thumbnailBlob) {
-  this.name = name;
-  this.address = address;
-  this.contactId = contactId;
-  this._thumbnailBlob = thumbnailBlob;
-
-  this.element = null;
-  this.data = null;
-  // peeps are usually one of: from, to, cc, bcc
-  this.type = null;
-
-  this.onchange = null;
-}
-MailPeep.prototype = {
-  get isContact() {
-    return this.contactId !== null;
-  },
-
-  toString: function() {
-    return '[MailPeep: ' + this.address + ']';
-  },
-  toJSON: function() {
-    return {
-      name: this.name,
-      address: this.address,
-      contactId: this.contactId
-    };
-  },
-  toWireRep: function() {
-    return {
-      name: this.name,
-      address: this.address
-    };
-  },
-
-  get hasPicture() {
-    return this._thumbnailBlob !== null;
-  },
-  /**
-   * Display the contact's thumbnail on the given image node, abstracting away
-   * the issue of Blob URL life-cycle management.
-   */
-  displayPictureInImageTag: function(imgNode) {
-    if (this._thumbnailBlob)
-      showBlobInImg(imgNode, this._thumbnailBlob);
-  },
-};
-
-/**
- * Email overview information for displaying the message in the list as planned
- * for the current UI.  Things that we don't need (ex: to/cc/bcc) for the list
- * end up on the body, currently.  They will probably migrate to the header in
- * the future.
- *
- * Events are generated if the metadata of the message changes or if the message
- * is removed.  The `BridgedViewSlice` instance is how the system keeps track
- * of what messages are being displayed/still alive to need updates.
- */
-function MailHeader(slice, wireRep) {
-  this._slice = slice;
-
-  // Store the wireRep so it can be used for caching.
-  this._wireRep = wireRep;
-
-  this.id = wireRep.suid;
-  this.guid = wireRep.guid;
-
-  this.author = ContactCache.resolvePeep(wireRep.author);
-  this.to = ContactCache.resolvePeeps(wireRep.to);
-  this.cc = ContactCache.resolvePeeps(wireRep.cc);
-  this.bcc = ContactCache.resolvePeeps(wireRep.bcc);
-  this.replyTo = wireRep.replyTo;
-
-  this.date = new Date(wireRep.date);
-
-  this.__update(wireRep);
-  this.hasAttachments = wireRep.hasAttachments;
-
-  this.subject = wireRep.subject;
-  this.snippet = wireRep.snippet;
-
-  this.onchange = null;
-  this.onremove = null;
-
-  // build a place for the DOM element and arbitrary data into our shape
-  this.element = null;
-  this.data = null;
-}
-MailHeader.prototype = {
-  toString: function() {
-    return '[MailHeader: ' + this.id + ']';
-  },
-  toJSON: function() {
-    return {
-      type: 'MailHeader',
-      id: this.id
-    };
-  },
-
-  /**
-   * The use-case is the message list providing the message reader with a
-   * header.  The header really wants to get update notifications from the
-   * backend and therefore not be inert, but that's a little complicated and out
-   * of scope for the current bug.
-   *
-   * We clone at all because our MailPeep.onchange and MailPeep.element values
-   * were getting clobbered.  All the instances are currently intended to map
-   * 1:1 to a single UI widget, so cloning seems like the right thing to do.
-   *
-   * A deeper issue is whether the message reader will want to have its own
-   * slice since the reader will soon allow forward/backward navigation.  I
-   * assume we'll want the message list to track that movement, which suggests
-   * that it really doesn't want to do that.  This suggests we'll either want
-   * non-inert clones or to just use a list-of-handlers model with us using
-   * closures and being careful about removing event handlers.
-   */
-  makeCopy: function() {
-    return new MailHeader(this._slice, this._wireRep);
-  },
-
-  __update: function(wireRep) {
-    this._wireRep = wireRep;
-    if (wireRep.snippet !== null) {
-      this.snippet = wireRep.snippet;
-    }
-
-    this.isRead = wireRep.flags.indexOf('\\Seen') !== -1;
-    this.isStarred = wireRep.flags.indexOf('\\Flagged') !== -1;
-    this.isRepliedTo = wireRep.flags.indexOf('\\Answered') !== -1;
-    this.isForwarded = wireRep.flags.indexOf('$Forwarded') !== -1;
-    this.isJunk = wireRep.flags.indexOf('$Junk') !== -1;
-    this.tags = filterOutBuiltinFlags(wireRep.flags);
-
-    // Messages in the outbox will have `sendStatus` populated like so:
-    // {
-    //   state: 'pending', 'error', 'success', 'sending', or 'syncDone'
-    //   err: null,
-    //   badAddresses: null,
-    //   sendFailures: 2
-    // }
-    this.sendStatus = wireRep.sendStatus || {};
-  },
-
-  /**
-   * Release subscriptions associated with the header; currently this just means
-   * tell the ContactCache we no longer care about the `MailPeep` instances.
-   */
-  __die: function() {
-    ContactCache.forgetPeepInstances([this.author], this.to, this.cc, this.bcc);
-  },
-
-  /**
-   * Delete this message
-   */
-  deleteMessage: function() {
-    return this._slice._api.deleteMessages([this]);
-  },
-
-  /*
-   * Copy this message to another folder.
-   */
-  /*
-  copyMessage: function(targetFolder) {
-    return this._slice._api.copyMessages([this], targetFolder);
-  },
-  */
-
-  /**
-   * Move this message to another folder.
-   */
-  moveMessage: function(targetFolder) {
-    return this._slice._api.moveMessages([this], targetFolder);
-  },
-
-  /**
-   * Set or clear the read status of this message.
-   */
-  setRead: function(beRead) {
-    return this._slice._api.markMessagesRead([this], beRead);
-  },
-
-  /**
-   * Set or clear the starred/flagged status of this message.
-   */
-  setStarred: function(beStarred) {
-    return this._slice._api.markMessagesStarred([this], beStarred);
-  },
-
-  /**
-   * Add and/or remove tags/flags from this messages.
-   */
-  modifyTags: function(addTags, removeTags) {
-    return this._slice._api.modifyMessageTags([this], addTags, removeTags);
-  },
-
-  /**
-   * Request the `MailBody` instance for this message, passing it to
-   * the provided callback function once retrieved. If you request the
-   * bodyReps as part of this call, the backend guarantees that it
-   * will only call the "onchange" notification when the body has
-   * actually changed. In other words, if you end up calling getBody()
-   * multiple times for some reason, the backend will be smart about
-   * only fetching the bodyReps the first time and generating change
-   * notifications as one would expect.
-   *
-   * @args[
-   *   @param[options @dict[
-   *     @key[downloadBodyReps #:default false]{
-   *       Asynchronously initiate download of the body reps.  The body may
-   *       be returned before the body parts are downloaded, but they will
-   *       eventually show up.  Use the 'onchange' event to hear as the body
-   *       parts get added.
-   *     }
-   *     @key[withBodyReps #:default false]{
-   *       Don't return until the body parts are fully downloaded.
-   *     }
-   *   ]]
-   * ]
-   */
-  getBody: function(options, callback) {
-    if (typeof(options) === 'function') {
-      callback = options;
-      options = null;
-    }
-    this._slice._api._getBodyForMessage(this, options, callback);
-  },
-
-  /**
-   * Returns the number of bytes needed before we can display the full
-   * body. If this value is large, we should warn the user that they
-   * may be downloading a large amount of data. For IMAP, this value
-   * is the amount of data we need to render bodyReps and
-   * relatedParts; for POP3, we need the whole message.
-   */
-  get bytesToDownloadForBodyDisplay() {
-    // If this is unset (old message), default to zero so that we just
-    // won't show any warnings (rather than prompting incorrectly).
-    return this._wireRep.bytesToDownloadForBodyDisplay || 0;
-  },
-
-  /**
-   * Assume this is a draft message and return a MessageComposition object
-   * that will be asynchronously populated.  The provided callback will be
-   * notified once all composition state has been loaded.
-   *
-   * The underlying message will be replaced by other messages as the draft
-   * is updated and effectively deleted once the draft is completed.  (A
-   * move may be performed instead.)
-   */
-  editAsDraft: function(callback) {
-    var composer = this._slice._api.resumeMessageComposition(this, callback);
-    composer.hasDraft = true;
-    return composer;
-  },
-
-  /**
-   * Start composing a reply to this message.
-   *
-   * @args[
-   *   @param[replyMode @oneof[
-   *     @default[null]{
-   *       To be specified...
-   *     }
-   *     @case['sender']{
-   *       Reply to the author of the message.
-   *     }
-   *     @case['list']{
-   *       Reply to the mailing list the message was received from.  If there
-   *       were other mailing lists copied on the message, they will not
-   *       be included.
-   *     }
-   *     @case['all']{
-   *       Reply to the sender and all listed recipients of the message.
-   *     }
-   *   ]]{
-   *     The not currently used reply-mode.
-   *   }
-   * ]
-   * @return[MessageComposition]
-   */
-  replyToMessage: function(replyMode, callback) {
-    return this._slice._api.beginMessageComposition(
-      this, null, { replyTo: this, replyMode: replyMode }, callback);
-  },
-
-  /**
-   * Start composing a forward of this message.
-   *
-   * @args[
-   *   @param[forwardMode @oneof[
-   *     @case['inline']{
-   *       Forward the message inline.
-   *     }
-   *   ]]
-   * ]
-   * @return[MessageComposition]
-   */
-  forwardMessage: function(forwardMode, callback) {
-    return this._slice._api.beginMessageComposition(
-      this, null, { forwardOf: this, forwardMode: forwardMode }, callback);
-  },
-};
-
-/**
- * Represents a mail message that matched some search criteria by providing
- * both the header and information about the matches that occurred.
- */
-function MailMatchedHeader(slice, wireRep) {
-  this.header = new MailHeader(slice, wireRep.header);
-  this.matches = wireRep.matches;
-
-  this.element = null;
-  this.data = null;
-}
-MailMatchedHeader.prototype = {
-  toString: function() {
-    return '[MailMatchedHeader: ' + this.header.id + ']';
-  },
-  toJSON: function() {
-    return {
-      type: 'MailMatchedHeader',
-      id: this.header.id
-    };
-  },
-
-  __update: function(wireRep) {
-    this.matches = wireRep.matches;
-    this.header.__update(wireRep.header);
-  },
-
-  __die: function() {
-    this.header.__die();
-  },
-};
-
-/**
- * Lists the attachments in a message as well as providing a way to display the
- * body while (eventually) also accounting for message quoting.
- *
- * Mail bodies are immutable and so there are no events on them or lifetime
- * management to worry about.  However, you should keep the `MailHeader` alive
- * and worry about its lifetime since the message can get deleted, etc.
- */
-function MailBody(api, suid, wireRep, handle) {
-  this._api = api;
-  this.id = suid;
-  this._date = wireRep.date;
-  this._handle = handle;
-
-  this.attachments = null;
-  if (wireRep.attachments) {
-    this.attachments = [];
-    for (var iAtt = 0; iAtt < wireRep.attachments.length; iAtt++) {
-      this.attachments.push(
-        new MailAttachment(this, wireRep.attachments[iAtt]));
-    }
-  }
-  this._relatedParts = wireRep.relatedParts;
-  this.bodyReps = wireRep.bodyReps;
-  // references is included for debug/unit testing purposes, hence is private
-  this._references = wireRep.references;
-
-  this.onchange = null;
-  this.ondead = null;
-}
-MailBody.prototype = {
-  toString: function() {
-    return '[MailBody: ' + this.id + ']';
-  },
-  toJSON: function() {
-    return {
-      type: 'MailBody',
-      id: this.id
-    };
-  },
-
-  __update: function(wireRep, detail) {
-    // Related parts and bodyReps have no state we need to maintain.  Just
-    // replace them with the new copies for simplicity.
-    this._relatedParts = wireRep.relatedParts;
-    this.bodyReps = wireRep.bodyReps;
-
-    // detaching an attachment is special since we need to splice the attachment
-    // out.
-    if (detail && detail.changeDetails &&
-        detail.changeDetails.detachedAttachments) {
-      var indices = detail.changeDetails.detachedAttachments;
-      for (var iSplice = 0; iSplice < indices.length; iSplice++) {
-        this.attachments.splice(indices[iSplice], 1);
-      }
-    }
-
-    // Attachment instances need to be updated rather than replaced.
-    if (wireRep.attachments) {
-      var i, attachment;
-      for (i = 0; i < this.attachments.length; i++) {
-        attachment = this.attachments[i];
-        attachment.__update(wireRep.attachments[i]);
-      }
-      // If we added new attachments, construct them now.
-      for (i = this.attachments.length; i < wireRep.attachments.length; i++) {
-        this.attachments.push(
-          new MailAttachment(this, wireRep.attachments[i]));
-      }
-      // We don't handle the fictional case where wireRep.attachments
-      // decreases in size, because that doesn't currently happen and
-      // probably won't ever, apart from detachedAttachments above
-      // which are a different thing.
-    }
-  },
-
-  /**
-   * true if this is an HTML document with inline images sent as part of the
-   * messages.
-   */
-  get embeddedImageCount() {
-    if (!this._relatedParts)
-      return 0;
-    return this._relatedParts.length;
-  },
-
-  /**
-   * true if all the bodyReps are downloaded.
-   */
-  get bodyRepsDownloaded() {
-    var i = 0;
-    var len = this.bodyReps.length;
-
-    for (; i < len; i++) {
-      if (!this.bodyReps[i].isDownloaded) {
-        return false;
-      }
-    }
-    return true;
-  },
-
-  /**
-   * true if all of the images are already downloaded.
-   */
-  get embeddedImagesDownloaded() {
-    for (var i = 0; i < this._relatedParts.length; i++) {
-      var relatedPart = this._relatedParts[i];
-      if (!relatedPart.file)
-        return false;
-    }
-    return true;
-  },
-
-  /**
-   * Trigger the download of any inline images sent as part of the message.
-   * Once the images have been downloaded, invoke the provided callback.
-   */
-  downloadEmbeddedImages: function(callWhenDone, callOnProgress) {
-    var relPartIndices = [];
-    for (var i = 0; i < this._relatedParts.length; i++) {
-      var relatedPart = this._relatedParts[i];
-      if (relatedPart.file)
-        continue;
-      relPartIndices.push(i);
-    }
-    if (!relPartIndices.length) {
-      if (callWhenDone)
-        callWhenDone();
-      return;
-    }
-    this._api._downloadAttachments(this, relPartIndices, [], [],
-                                   callWhenDone, callOnProgress);
-  },
-
-  /**
-   * Synchronously trigger the display of embedded images.
-   *
-   * The loadCallback allows iframe resizing logic to fire once the size of the
-   * image is known since Gecko still doesn't have seamless iframes.
-   */
-  showEmbeddedImages: function(htmlNode, loadCallback) {
-    var i, cidToBlob = {};
-    // - Generate object URLs for the attachments
-    for (i = 0; i < this._relatedParts.length; i++) {
-      var relPart = this._relatedParts[i];
-      // Related parts should all be stored as Blobs-in-IndexedDB
-      if (relPart.file && !Array.isArray(relPart.file))
-        cidToBlob[relPart.contentId] = relPart.file;
-    }
-
-    // - Transform the links
-    var nodes = htmlNode.querySelectorAll('.moz-embedded-image');
-    for (i = 0; i < nodes.length; i++) {
-      var node = nodes[i],
-          cid = node.getAttribute('cid-src');
-
-      if (!cidToBlob.hasOwnProperty(cid))
-        continue;
-      showBlobInImg(node, cidToBlob[cid]);
-      if (loadCallback)
-        node.addEventListener('load', loadCallback, false);
-
-      node.removeAttribute('cid-src');
-      node.classList.remove('moz-embedded-image');
-    }
-  },
-
-  /**
-   * @return[Boolean]{
-   *   True if the given HTML node sub-tree contains references to externally
-   *   hosted images.  These are detected by looking for markup left in the
-   *   image by the sanitization process.  The markup is not guaranteed to be
-   *   stable, so don't do this yourself.
-   * }
-   */
-  checkForExternalImages: function(htmlNode) {
-    var someNode = htmlNode.querySelector('.moz-external-image');
-    return someNode !== null;
-  },
-
-  /**
-   * Transform previously sanitized references to external images into live
-   * references to images.  This un-does the operations of the sanitization step
-   * using implementation-specific details subject to change, so don't do this
-   * yourself.
-   */
-  showExternalImages: function(htmlNode, loadCallback) {
-    // querySelectorAll is not live, whereas getElementsByClassName is; we
-    // don't need/want live, especially with our manipulations.
-    var nodes = htmlNode.querySelectorAll('.moz-external-image');
-    for (var i = 0; i < nodes.length; i++) {
-      var node = nodes[i];
-      if (loadCallback) {
-        node.addEventListener('load', loadCallback, false);
-      }
-      node.setAttribute('src', node.getAttribute('ext-src'));
-      node.removeAttribute('ext-src');
-      node.classList.remove('moz-external-image');
-    }
-  },
-  /**
-   * Call this method when you are done with a message body.
-   */
-  die: function() {
-    // Remember to cleanup event listeners except ondead!
-    this.onchange = null;
-
-    this._api.__bridgeSend({
-      type: 'killBody',
-      id: this.id,
-      handle: this._handle
-    });
-  }
-};
-
-/**
- * Provides the file name, mime-type, and estimated file size of an attachment.
- * In the future this will also be the means for requesting the download of
- * an attachment or for attachment-forwarding semantics.
- */
-function MailAttachment(_body, wireRep) {
-  this._body = _body;
-  this.partId = wireRep.part;
-  this.filename = wireRep.name;
-  this.mimetype = wireRep.type;
-  this.sizeEstimateInBytes = wireRep.sizeEstimate;
-  this._file = wireRep.file;
-
-  // build a place for the DOM element and arbitrary data into our shape
-  this.element = null;
-  this.data = null;
-}
-MailAttachment.prototype = {
-  toString: function() {
-    return '[MailAttachment: "' + this.filename + '"]';
-  },
-  toJSON: function() {
-    return {
-      type: 'MailAttachment',
-      filename: this.filename
-    };
-  },
-
-  __update: function(wireRep) {
-    this.mimetype = wireRep.type;
-    this.sizeEstimateInBytes = wireRep.sizeEstimate;
-    this._file = wireRep.file;
-  },
-
-  get isDownloaded() {
-    return !!this._file;
-  },
-
-  /**
-   * Is this attachment something we can download?  In almost all cases, the
-   * answer is yes, regardless of network state.  The exception is that sent
-   * POP3 messages do not retain their attachment Blobs and there is no way to
-   * download them after the fact.
-   */
-  get isDownloadable() {
-    return this.mimetype !== 'application/x-gelam-no-download';
-  },
-
-  /**
-   * Queue this attachment for downloading.
-   *
-   * @param {Function} callWhenDone
-   *     A callback to be invoked when the download completes.
-   * @param {Function} callOnProgress
-   *     A callback to be invoked as the download progresses.  NOT HOOKED UP!
-   * @param {Boolean} [registerWithDownloadManager]
-   *     Should we register the Blob with the mozDownloadManager (if it is
-   *     present)?  For the Gaia mail app this decision is based on the
-   *     capabilities of the default gaia apps, and not a decision easily made
-   *     by GELAM.
-   */
-  download: function(callWhenDone, callOnProgress,
-                     registerWithDownloadManager) {
-    if (this.isDownloaded) {
-      callWhenDone();
-      return;
-    }
-    this._body._api._downloadAttachments(
-      this._body, [], [this._body.attachments.indexOf(this)],
-      [registerWithDownloadManager || false],
-      callWhenDone, callOnProgress);
-  },
-};
-
-/**
- * Undoable operations describe the operation that was performed for
- * presentation to the user and hold onto a handle that can be used to undo
- * whatever it was.  While the current UI plan does not call for the ability to
- * get a list of recently performed actions, the goal is to make it feasible
- * in the future.
- */
-function UndoableOperation(_api, operation, affectedCount,
-                           _tempHandle, _longtermIds) {
-  this._api = _api;
-  /**
-   * @oneof[
-   *   @case['read']{
-   *     Marked message(s) as read.
-   *   }
-   *   @case['unread']{
-   *     Marked message(s) as unread.
-   *   }
-   *   @case['star']{
-   *     Starred message(s).
-   *   }
-   *   @case['unstar']{
-   *     Unstarred message(s).
-   *   }
-   *   @case['addtag']{
-   *     Added tag(s).
-   *   }
-   *   @case['removetag']{
-   *     Removed tag(s).
-   *   }
-   *   @case['move']{
-   *     Moved message(s).
-   *   }
-   *   @case['copy']{
-   *     Copied message(s).
-   *   }
-   *   @case['delete']{
-   *     Deleted message(s) by moving to trash folder.
-   *   }
-   * ]
-   */
-  this.operation = operation;
-  /**
-   * The number of messages affected by this operation.
-   */
-  this.affectedCount = affectedCount;
-
-  /**
-   * The temporary handle we use to refer to the operation immediately after
-   * issuing it until we hear back from the mail bridge about its more permanent
-   * _longtermIds.
-   */
-  this._tempHandle = _tempHandle;
-  /**
-   * The names of the per-account operations that this operation was mapped
-   * to.
-   */
-  this._longtermIds = null;
-
-  this._undoRequested = false;
-}
-UndoableOperation.prototype = {
-  toString: function() {
-    return '[UndoableOperation]';
-  },
-  toJSON: function() {
-    return {
-      type: 'UndoableOperation',
-      handle: this._tempHandle,
-      longtermIds: this._longtermIds,
-    };
-  },
-
-  undo: function() {
-    // We can't issue the undo until we've heard the longterm id, so just flag
-    // it to be processed when we do.
-    if (!this._longtermIds) {
-      this._undoRequested = true;
-      return;
-    }
-    this._api.__undo(this);
-  },
-};
-
-/**
- * Ordered list collection abstraction where we may potentially only be viewing
- * a subset of the actual items in the collection.  This allows us to handle
- * lists with lots of items as well as lists where we have to retrieve data
- * from a remote server to populate the list.
- */
-function BridgedViewSlice(api, ns, handle) {
-  this._api = api;
-  this._ns = ns;
-  this._handle = handle;
-
-  this.items = [];
-
-  /**
-   * @oneof[
-   *   @case['new']{
-   *     We were just created and have no meaningful state.
-   *   }
-   *   @case['synchronizing']{
-   *     We are talking to a server to populate/expand the contents of this
-   *     list.
-   *   }
-   *   @case['synced']{
-   *     We successfully synchronized with the backing store/server.  If we are
-   *     known to be offline and did not attempt to talk to the server, then we
-   *     will still have this status.
-   *   }
-   *   @case['syncfailed']{
-   *     We tried to synchronize with the server but failed.
-   *   }
-   * ]{
-   *   Quasi-extensible indicator of whether we are synchronizing or not.  The
-   *   idea is that if we are synchronizing, a spinner indicator can be shown
-   *   at the end of the list of messages.
-   * }
-   */
-  this.status = 'new';
-
-  /**
-   * A value in the range [0.0, 1.0] expressing our synchronization progress.
-   */
-  this.syncProgress = 0.0;
-
-  /**
-   * False if we can grow the slice in the negative direction without
-   * requiring user prompting.
-   */
-  this.atTop = false;
-  /**
-   * False if we can grow the slice in the positive direction without
-   * requiring user prompting.
-   */
-  this.atBottom = false;
-
-  /**
-   * Can we potentially grow the slice in the ngative direction if the user
-   * requests it?  For example, triggering an IMAP sync for a part of the
-   * time-range we have not previously synchronized.
-   *
-   * This is only really meaningful when `atTop` is true; if we are not at the
-   * top, this value will be false.
-   */
-  this.userCanGrowUpwards = false;
-
-  /**
-   * Can we potentially grow the slice in the positive direction if the user
-   * requests it?  For example, triggering an IMAP sync for a part of the
-   * time-range we have not previously synchronized.
-   *
-   * This is only really meaningful when `atBottom` is true; if we are not at
-   * the bottom, this value will be false.
-   */
-  this.userCanGrowDownwards = false;
-
-  /**
-   * Number of pending requests to the back-end.  To be used by logic that can
-   * defer further requests until existing requests are complete.  For example,
-   * infinite scrolling logic would do best to wait for the back-end to service
-   * its requests before issuing new ones.
-   */
-  this.pendingRequestCount = 0;
-  /**
-   * The direction we are growing, if any (0 if not).
-   */
-  this._growing = 0;
-
-  this.onadd = null;
-  this.onchange = null;
-  this.onsplice = null;
-  this.onremove = null;
-  this.onstatus = null;
-  this.oncomplete = null;
-  this.ondead = null;
-}
-BridgedViewSlice.prototype = {
-  toString: function() {
-    return '[BridgedViewSlice: ' + this._ns + ' ' + this._handle + ']';
-  },
-  toJSON: function() {
-    return {
-      type: 'BridgedViewSlice',
-      namespace: this._ns,
-      handle: this._handle
-    };
-  },
-
-  /**
-   * Tell the back-end we no longer need some of the items we know about.  This
-   * will manifest as a requested splice at some point in the future, although
-   * the back-end may attenuate partially or entirely.
-   */
-  requestShrinkage: function(firstUsedIndex, lastUsedIndex) {
-    this.pendingRequestCount++;
-    if (lastUsedIndex >= this.items.length)
-      lastUsedIndex = this.items.length - 1;
-
-    // We send indices and suid's.  The indices are used for fast-pathing;
-    // if the suid's don't match, a linear search is undertaken.
-    this._api.__bridgeSend({
-        type: 'shrinkSlice',
-        handle: this._handle,
-        firstIndex: firstUsedIndex,
-        firstSuid: this.items[firstUsedIndex].id,
-        lastIndex: lastUsedIndex,
-        lastSuid: this.items[lastUsedIndex].id
-      });
-  },
-
-  /**
-   * Request additional data in the given direction, optionally specifying that
-   * some potentially costly growth of the data set should be performed.
-   */
-  requestGrowth: function(dirMagnitude, userRequestsGrowth) {
-    if (this._growing)
-      throw new Error('Already growing in ' + this._growing + ' dir.');
-    this._growing = dirMagnitude;
-    this.pendingRequestCount++;
-
-    this._api.__bridgeSend({
-        type: 'growSlice',
-        dirMagnitude: dirMagnitude,
-        userRequestsGrowth: userRequestsGrowth,
-        handle: this._handle
-      });
-  },
-
-  die: function() {
-    // Null out all listeners except for the ondead listener.  This avoids
-    // the callbacks from having to filter out messages from dead slices.
-    this.onadd = null;
-    this.onchange = null;
-    this.onsplice = null;
-    this.onremove = null;
-    this.onstatus = null;
-    this.oncomplete = null;
-    this._api.__bridgeSend({
-        type: 'killSlice',
-        handle: this._handle
-      });
-
-    for (var i = 0; i < this.items.length; i++) {
-      var item = this.items[i];
-      item.__die();
-    }
-  },
-};
-
-function AccountsViewSlice(api, handle) {
-  BridgedViewSlice.call(this, api, 'accounts', handle);
-}
-AccountsViewSlice.prototype = Object.create(BridgedViewSlice.prototype);
-
-/**
- * Return the account with the given ID, or null.
- */
-AccountsViewSlice.prototype.getAccountById = function(id) {
-  for (var i = 0; i < this.items.length; i++) {
-    if (this.items[i]._wireRep.id === id) {
-      return this.items[i];
-    }
-  }
-  return null;
-};
->>>>>>> 10f40a96
 
 var logic = require('logic');
 // XXX proper logging configuration for the front-end too once things start
@@ -1806,6 +55,7 @@
  * help reduce inadvertent breakage later on.
  */
 function reportError() {
+  console.error.apply(console, arguments);
   var msg = null;
   for (var i = 0; i < arguments.length; i++) {
     if (msg) {
@@ -1814,13 +64,8 @@
       msg = '' + arguments[i];
     }
   }
-<<<<<<< HEAD
-  logic.fail(msg);
-  throw new Error(msg);
-=======
   // When in tests, this will fail the test; when not in tests, we just log.
   logic.fail(new Error(msg));
->>>>>>> 10f40a96
 }
 var unexpectedBridgeDataError = reportError,
     internalError = reportError,
