--- conflicted
+++ resolved
@@ -100,16 +100,6 @@
       // If cbIndex === 'promise', we'll use a promise instead of a callback.
       var errback = (cbIndex === 'promise') ? reject : args[cbIndex];
 
-      require(['wbxml', 'addressparser', '../mailchew'],
-      function (wbxml, addressparser, mailchew) {
-        if (!$wbxml) {
-          $wbxml = wbxml;
-          parseAddresses = addressparser.parse.bind(addressparser);
-          $mailchew = mailchew;
-          initFilterTypes();
-        }
-
-<<<<<<< HEAD
     require(['wbxml', 'addressparser', '../bodies/mailchew'],
     function (wbxml, addressparser, mailchew) {
       if (!$wbxml) {
@@ -119,17 +109,11 @@
         initFilterTypes();
       }
 
-      self._account.withConnection(errback, function () {
-        fn.apply(self, args);
-      }, failString);
-    });
-=======
         self._account.withConnection(errback, function () {
           resolve(fn.apply(self, args));
         }, failString);
       });
     })
->>>>>>> 7e015eca
   };
 }
 
@@ -1039,207 +1023,9 @@
     latch.then(callback.bind(null, null, bodyInfo, /* flushed */ false));
   },
 
-<<<<<<< HEAD
-  // XXX: take advantage of multipart responses here.
-  // See http://msdn.microsoft.com/en-us/library/ee159875%28v=exchg.80%29.aspx
-  downloadMessageAttachments: lazyConnection(2, function(uid,
-                                                         partInfos,
-                                                         callback,
-                                                         progress) {
-=======
-  sync: lazyConnection(1, function asfc_sync(accuracyStamp, doneCallback,
-                                    progressCallback) {
-    var folderConn = this,
-        addedMessages = 0,
-        changedMessages = 0,
-        deletedMessages = 0;
-
-    logic(this, 'sync_begin');
-    var self = this;
-    this._enumerateFolderChanges(function (error, added, changed, deleted,
-                                           moreAvailable) {
-      var storage = folderConn._storage;
-
-      if (error === 'badkey') {
-        folderConn._account._recreateFolder(storage.folderId, function(s) {
-          // If we got a bad sync key, we'll end up creating a new connection,
-          // so just clear out the old storage to make this connection unusable.
-          folderConn._storage = null;
-          logic(folderConn, 'sync_end', {
-		    full: null, changed: null, deleted: null
-		  });
-        });
-        return;
-      }
-      else if (error) {
-        // Sync is over!
-        logic(folderConn, 'sync_end', {
-		  full: null, changed: null, deleted: null
-        });
-        doneCallback(error);
-        return;
-      }
-
-      var latch = allback.latch();
-      for (var iter in Iterator(added)) {
-        var message = iter[1];
-        // If we already have this message, it's probably because we moved it as
-        // part of a local op, so let's assume that the data we already have is
-        // ok. XXX: We might want to verify this, to be safe.
-        if (storage.hasMessageWithServerId(message.header.srvid))
-          continue;
-
-        storage.addMessageHeader(message.header, message.body, latch.defer());
-        storage.addMessageBody(message.header, message.body, latch.defer());
-        addedMessages++;
-      }
-
-      for (var iter in Iterator(changed)) {
-        var message = iter[1];
-        // If we don't know about this message, just bail out.
-        if (!storage.hasMessageWithServerId(message.header.srvid))
-          continue;
-
-        storage.updateMessageHeaderByServerId(message.header.srvid, true,
-                                              function(message, oldHeader) {
-
-          if (!self._activeSyncHeaderIsSeen(oldHeader) &&
-            self._activeSyncHeaderIsSeen(message.header)) {
-            storage.folderMeta.unreadCount--;
-          } else if (self._activeSyncHeaderIsSeen(oldHeader) &&
-            !self._activeSyncHeaderIsSeen(message.header)) {
-            storage.folderMeta.unreadCount++;
-          }
-
-          message.header.mergeInto(oldHeader);
-          return true;
-        // Previously, this callback was called without safeguards in place
-        // to prevent issues caused by the message variable changing,
-        // so it is now bound to the function.
-        }.bind(null, message), /* body hint */ null, latch.defer());
-        changedMessages++;
-        // XXX: update bodies
-      }
-
-      for (var iter in Iterator(deleted)) {
-        var messageGuid = iter[1];
-        // If we don't know about this message, it's probably because we already
-        // deleted it.
-        if (!storage.hasMessageWithServerId(messageGuid))
-          continue;
-
-        storage.deleteMessageByServerId(messageGuid, latch.defer());
-        deletedMessages++;
-      }
-
-      if (!moreAvailable) {
-        var messagesSeen = addedMessages + changedMessages + deletedMessages;
-
-        // Do not report completion of sync until all of our operations have
-        // been persisted to our in-memory database.  We tell this via their
-        // callbacks having completed.
-        latch.then(function() {
-          // Note: For the second argument here, we report the number of
-          // messages we saw that *changed*. This differs from IMAP, which
-          // reports the number of messages it *saw*.
-          logic(folderConn, 'sync_end', {
-            full: addedMessages,
-            changed: changedMessages,
-            deleted: deletedMessages
-          });
-          storage.markSyncRange($sync.OLDEST_SYNC_DATE, accuracyStamp, 'XXX',
-                                accuracyStamp);
-          doneCallback(null, null, messagesSeen);
-        });
-      }
-    },
-    progressCallback);
-  }),
-
-  performMutation: lazyConnection(1, function(invokeWithWriter, callWhenDone) {
-    var folderConn = this;
-
-    var as = $AirSync.Tags;
-    var account = this._account;
-
-    var w = new $wbxml.Writer('1.3', 1, 'UTF-8');
-    w.stag(as.Sync)
-       .stag(as.Collections)
-         .stag(as.Collection);
-
-    if (account.conn.currentVersion.lt('12.1'))
-          w.tag(as.Class, 'Email');
-
-          w.tag(as.SyncKey, this.syncKey)
-           .tag(as.CollectionId, this.serverId)
-           // Use DeletesAsMoves in non-trash folders. Don't use it in trash
-           // folders because that doesn't make any sense.
-           .tag(as.DeletesAsMoves, this.folderMeta.type === 'trash' ? '0' : '1')
-           // GetChanges defaults to true, so we must explicitly disable it to
-           // avoid hearing about changes.
-           .tag(as.GetChanges, '0')
-           .stag(as.Commands);
-
-    try {
-      invokeWithWriter(w);
-    }
-    catch (ex) {
-      console.error('Exception in performMutation callee:', ex,
-                    '\n', ex.stack);
-      callWhenDone('unknown');
-      return;
-    }
-
-           w.etag(as.Commands)
-         .etag(as.Collection)
-       .etag(as.Collections)
-     .etag(as.Sync);
-
-    account.conn.postCommand(w, function(aError, aResponse) {
-      if (aError) {
-        console.error('postCommand error:', aError);
-        account._reportErrorIfNecessary(aError);
-        callWhenDone('unknown');
-        return;
-      }
-
-      var e = new $wbxml.EventParser();
-      var syncKey, status;
-
-      var base = [as.Sync, as.Collections, as.Collection];
-      e.addEventListener(base.concat(as.SyncKey), function(node) {
-        syncKey = node.children[0].textContent;
-      });
-      e.addEventListener(base.concat(as.Status), function(node) {
-        status = node.children[0].textContent;
-      });
-
-      try {
-        e.run(aResponse);
-      }
-      catch (ex) {
-        console.error('Error parsing Sync response:', ex, '\n', ex.stack);
-        callWhenDone('unknown');
-        return;
-      }
-
-      if (status === $AirSync.Enums.Status.Success) {
-        folderConn.syncKey = syncKey;
-        if (callWhenDone)
-          callWhenDone(null);
-      }
-      else {
-        console.error('Something went wrong during ActiveSync syncing and we ' +
-                      'got a status of ' + status);
-        callWhenDone('status:' + status);
-      }
-    });
-  }),
-
   downloadMessageAttachments:
   lazyConnection('promise', co.wrap(function* (uid, partInfos, handlers) {
     // Send the request.
->>>>>>> 7e015eca
     var folderConn = this;
 
     var io = $ItemOperations.Tags;
