--- conflicted
+++ resolved
@@ -5,13 +5,9 @@
         './mime_mapper', 'allback'],
 function(module, exports, logic, tcpSocket, md5,
          transport, MimeParser, imapchew,
-<<<<<<< HEAD
-         syncbase, dateMod, mimefuncs, mimeMapper, allback) {
-'use strict';
-=======
          syncbase, dateMod, co, mimefuncs, util, mimeStreams,
          mimeMapper, allback) {
->>>>>>> 7e015eca
+'use strict';
 
   /**
    * The Pop3Client modules and classes are organized according to
@@ -168,15 +164,7 @@
       });
     }, options.connTimeout);
 
-<<<<<<< HEAD
-    // Hook the protocol and socket together:
-    this.socket.ondata = this.protocol.onreceive.bind(this.protocol);
-    this.protocol.onsend = this.socket.send.bind(this.socket);
-
-    this.socket.onopen = () => {
-=======
     this.socket.addEventListener('open', function() {
->>>>>>> 7e015eca
       console.log('pop3:onopen');
       if (connectTimeout) {
         clearTimeout(connectTimeout);
@@ -185,15 +173,9 @@
       this.state = 'greeting';
       // No further processing is needed here. We wait for the server
       // to send a +OK greeting before we try to authenticate.
-<<<<<<< HEAD
-    };
-
-    this.socket.onerror = (evt) => {
-=======
     }.bind(this));
 
     this.socket.addEventListener('error', function(evt) {
->>>>>>> 7e015eca
       var err = evt && evt.data || evt;
       console.log('pop3:onerror', err);
       if (connectTimeout) {
@@ -221,73 +203,33 @@
         message: 'Socket exception: ' + JSON.stringify(err),
         exception: err,
       });
-<<<<<<< HEAD
-    };
-=======
     }.bind(this));
->>>>>>> 7e015eca
 
     // sync cares about listening for us closing; it has no way to be informed
     // by disaster recovery otherwise
     this.onclose = null;
-<<<<<<< HEAD
-    this.socket.onclose = () => {
-=======
     this.socket.addEventListener('close', function() {
->>>>>>> 7e015eca
       console.log('pop3:onclose');
       this.close();
       if (this.onclose) {
         this.onclose();
       }
-<<<<<<< HEAD
-    };
-
-    // To track requests/responses in the presence of a server
-    // greeting, store an empty request here. Our request/response
-    // matching logic will pair the server's greeting with this
-    // request.
-    this.protocol.pendingRequests.push(
-    new transport.Request(null, [], false, (err, rsp) => {
-      if (err) {
-        cb && cb({
-          scope: 'connection',
-          request: null,
-          name: 'unresponsive-server',
-          message: err.getStatusLine(),
-          response: err,
-        });
-        return;
-      }
-=======
     }.bind(this));
->>>>>>> 7e015eca
 
     // Our request/response matching logic will pair the server's greeting with
     // this request.
     var greetingRequest = new transport.Request(null);
     greetingRequest.then(() => {
       // Store the greeting line, it might be needed in authentication
-<<<<<<< HEAD
-      this._greetingLine = rsp.getLineAsString(0);
-
-      this._maybeUpgradeConnection((err) => {
-=======
       this._greetingLine = greetingRequest.getStatusLine();
       this._maybeUpgradeConnection(function(err) {
->>>>>>> 7e015eca
         if (err) { cb && cb(err); return; }
-        this._thenAuthorize((err) => {
+        this._thenAuthorize(function(err) {
           if (!err) {
             this.state = 'ready';
           }
           cb && cb(err);
         });
-<<<<<<< HEAD
-      });
-    }));
-  };
-=======
       }.bind(this));
     }, (err) => {
       cb && cb({
@@ -302,7 +244,6 @@
     this.requestStream =
       new transport.Pop3RequestStream(this.socket, greetingRequest);
   }
->>>>>>> 7e015eca
 
   /**
    * Disconnect from the server forcibly. Do not issue a QUIT command.
@@ -498,16 +439,8 @@
           message: err.statusLine,
           response: err,
         });
-<<<<<<< HEAD
-      } else {
-        cb && cb();
-      }
-    }.bind(this));
-  };
-=======
       });
   }
->>>>>>> 7e015eca
 
   /**
    * Load a mapping of server message numbers to UIDLs, so that we
@@ -515,20 +448,6 @@
    * this fetches a LIST of the messages so that we have a list of
    * message sizes in addition to their UIDLs.
    */
-<<<<<<< HEAD
-  Pop3Client.prototype.loadMessageList = function() {
-    return new Promise((resolve, reject) => {
-      // if we've already loaded IDs this session, we don't need to
-      // compute them again, because POP3 shows a frozen state of your
-      // mailbox until you disconnect.
-      if (this._messageList) {
-        resolve(this._messageList);
-        return;
-      }
-      // First, get UIDLs for each message.
-      this.protocol.sendRequest('UIDL', [], true, (err, rsp) => {
-        if (err) {
-=======
   Pop3Client.prototype._loadMessageList = function() {
     // if we've already loaded IDs this session, we don't need to
     // compute them again, because POP3 shows a frozen state of your
@@ -549,69 +468,10 @@
             this.uidlToId[uidl] = number;
           }
         }, (err) => {
->>>>>>> 7e015eca
           reject({
             scope: 'mailbox',
             request: err.request,
             name: 'server-problem',
-<<<<<<< HEAD
-            message: err.getStatusLine(),
-            response: err,
-          });
-          return;
-        }
-
-        var lines = rsp.getDataLines();
-        for (var i = 0; i < lines.length; i++) {
-          var words = lines[i].split(' ');
-          var number = words[0];
-          var uidl = words[1];
-          this.idToUidl[number] = uidl;
-          this.uidlToId[uidl] = number;
-        }
-        // because POP3 servers process requests serially, the next LIST
-        // will not run until after this completes.
-      });
-
-      // Then, get a list of messages so that we can track their size.
-      this.protocol.sendRequest('LIST', [], true, (err, rsp) => {
-        if (err) {
-          reject({
-            scope: 'mailbox',
-            request: err.request,
-            name: 'server-problem',
-            message: err.getStatusLine(),
-            response: err,
-          });
-          return;
-        }
-
-        var lines = rsp.getDataLines();
-        var allMessages = [];
-        for (var i = 0; i < lines.length; i++) {
-          var words = lines[i].split(' ');
-          var number = words[0];
-          var size = parseInt(words[1], 10);
-          this.idToSize[number] = size;
-          // Push the message onto the front, so that the last line
-          // becomes the first message in allMessages. Most POP3 servers
-          // seem to return messages in ascending date order, so we want
-          // to process the newest messages first. (Tested with Dovecot,
-          // Gmail, and AOL.) The resulting list here contains the most
-          // recent message first.
-          allMessages.unshift({
-            uidl: this.idToUidl[number],
-            size: size,
-            number: number
-          });
-        }
-
-        this._messageList = allMessages;
-        resolve(allMessages);
-      });
-    });
-  };
-=======
             message: err.statusLine,
             response: err,
           });
@@ -651,7 +511,6 @@
         });
     });
   }
->>>>>>> 7e015eca
 
   /**
    * XXX MOOT!  Being migrated into SyncStateHelper and sync_* tasks.
@@ -691,13 +550,7 @@
     var overflowMessages = [];
 
     // Get a mapping of number->UIDL.
-<<<<<<< HEAD
-    this.loadMessageList(function(err, unfilteredMessages) {
-      if (err) { cb && cb(err); return; }
-
-=======
     this._loadMessageList().then((unfilteredMessages) => {
->>>>>>> 7e015eca
       // Calculate which messages we would need to download.
       var totalBytes = 0;
       var bytesFetched = 0;
@@ -799,65 +652,6 @@
       // Kick it off, maestro.
       nextBatch();
 
-<<<<<<< HEAD
-    }.bind(this));
-  };
-
-  /**
-   * Retrieve the full body (+ attachments) of a message given a UIDL.
-   *
-   * @param {string} uidl The message's UIDL as reported by the server.
-   */
-  Pop3Client.prototype.downloadMessageByUidl = function(uidl) {
-    return this.loadMessageList().then(() => {
-        return this.downloadMessageByNumber(this.uidlToId[uidl]);
-      });
-  };
-
-  /**
-   * Retrieve a portion of one message. The returned message is
-   * normalized to the format needed by GELAM according to
-   * `parseMime`.
-   *
-   * @param {string} number The message number (on the server)
-   * @param {function(err, msg)} cb
-   */
-  // XXX: TODO: There are some roundtrips between strings and buffers
-  // here. This is generally safe (converting to and from UTF-8), but
-  // it creates unnecessary garbage. Clean this up when we switch over
-  // to jsmime.
-  Pop3Client.prototype.downloadPartialMessageByNumber = function(number) {
-    return new Promise((resolve, reject) => {
-      // Based on SNIPPET_SIZE_GOAL, calculate approximately how many
-      // lines we'll need to fetch in order to roughly retrieve
-      // SNIPPET_SIZE_GOAL bytes.
-      var numLines = Math.floor(syncbase.POP3_SNIPPET_SIZE_GOAL / 80);
-      this.protocol.sendRequest('TOP', [number, numLines],
-                                true, (err, rsp) => {
-        if(err) {
-          reject({
-            scope: 'message',
-            request: err.request,
-            name: 'server-problem',
-            message: err.getStatusLine(),
-            response: err,
-          });
-          return;
-        }
-
-        var fullSize = this.idToSize[number];
-        var data = rsp.getDataAsString();
-        var isSnippet = (!fullSize || data.length < fullSize);
-        // If we didn't get enough data, msg.body.bodyReps may be empty.
-        // The values we use for retrieving snippets are
-        // sufficiently large that we really shouldn't run into this
-        // case in nearly all cases. We assume that the UI will
-        // handle this (exceptional) case reasonably.
-        resolve(this.parseMime(data, isSnippet, number));
-      });
-    });
-  };
-=======
     }, (err) => { cb && cb(err); });
   }
 
@@ -867,40 +661,13 @@
   // 2. Obtain nested headers and bodies. Each part comes back as a stream.
   //
   // 3. As each stream arrives, store it; update the database as appropriate.
->>>>>>> 7e015eca
 
   /**
    * Retrieve a message in its entirety, given a server-centric number.
    *
-<<<<<<< HEAD
-   * @param {string} number The message number (on the server)
-   * @param {function(err, msg)} cb
-   */
-  Pop3Client.prototype.downloadMessageByNumber = function(number) {
-    return new Promise((resolve, reject) => {
-      this.protocol.sendRequest('RETR', [number], true, (err, rsp) => {
-        if(err) {
-          reject({
-            scope: 'message',
-            request: err.request,
-            name: 'server-problem',
-            message: err.getStatusLine(),
-            response: err,
-          });
-          return;
-        }
-        resolve(this.parseMime(rsp.getDataAsString(), false, number));
-      });
-    });
-  };
-
-  /**
-   * Retrieve a header from a MimeNode given a lowercase headerName.
-=======
    * @param {string} uidl
    * @param {object} [handlers]
    * @param {function(bodyInfo) => Promise} handlers.flushBodyInfo
->>>>>>> 7e015eca
    */
   Pop3Client.prototype.downloadMessage = co.wrap(function*(uidl, handlers) {
     handlers = handlers || {};
@@ -929,22 +696,6 @@
       throw e;
     }
 
-<<<<<<< HEAD
-    if (node._childNodes.length) {
-      for (var i = 0; i < node._childNodes.length; i++) {
-        var child = node._childNodes[i];
-        typeInfo.childNodes.push(mimeTreeToStructure(
-          child, typeInfo.part + '.' + (i + 1), partMap, partialNode));
-      }
-    }
-    return typeInfo;
-  }
-
-  // This function is made visible for test logic external to this module.
-  Pop3Client.parseMime = function(content) {
-    return Pop3Client.prototype.parseMime.call(this, content);
-  };
-=======
     return ret;
   });
 
@@ -972,7 +723,6 @@
     // http://tools.ietf.org/html/rfc3676#section-4.4
     replace(/^ /gm, '');
   }
->>>>>>> 7e015eca
 
   Pop3Client.prototype.parseMessageFromLineStream =
   co.wrap(function*(lineStream, srvid, totalExpectedSize, handlers) {
@@ -1048,67 +798,6 @@
             rep.content = unfoldFormatFlowed(rep.content, headers.delsp);
           }
 
-<<<<<<< HEAD
-    var partMap = {}; // partId -> content
-    var msg = {
-      uid: number && this.idToUidl[number], // the server-given ID
-      'header.fields[]': headerList.join(''),
-      internaldate: dateTS && imapchew.formatImapDateTime(new Date(dateTS)),
-      flags: [],
-      bodystructure: mimeTreeToStructure(rootNode, '1', partMap, partialNode)
-    };
-
-    // We have no idea what the conversation id is at this point and so we don't
-    // know the message id either.  The umid and folderId are known, but are not
-    // plumbed into these depths at this time.  So we stub them all.  Our
-    // consumer will fix them up.
-    var messageInfo = imapchew.chewMessageStructure(
-      msg, [], [], 'stub', 'stub', 'stub');
-    var bodyRepIdx = imapchew.selectSnippetBodyRep(messageInfo);
-
-    // Calculate the proper size for all of the parts. Any part we've
-    // seen will have been fully downloaded, so we have the whole
-    // thing. We must just attribute the rest of the size to the one
-    // unfinished part, whose partId is stored in partMap['partial'].
-    var partSizes = {};
-    var usedSize = 0;
-    var partialPartKey = partMap['partial'];
-    for (var k in partMap) {
-      if (k === 'partial') {
-        continue;
-      }
-      if (k !== partialPartKey) {
-        usedSize += partMap[k].length;
-        partSizes[k] = partMap[k].length;
-      }
-    }
-    if (partialPartKey) {
-      partSizes[partialPartKey] = estSize - usedSize;
-    }
-
-    for (var i = 0; i < messageInfo.bodyReps.length; i++) {
-      var bodyRep = messageInfo.bodyReps[i];
-
-      content = mimefuncs.charset.decode(partMap[bodyRep.part], 'utf-8');
-      var req = {
-        // If bytes is null, imapchew.updateMessageWithFetch knows
-        // that we've fetched the entire thing. Passing in [-1, -1] as a
-        // range tells imapchew that we're not done downloading it yet.
-        bytes: (partialPartKey === bodyRep.part ? [-1, -1] : null),
-        bodyRepIndex: i,
-        createSnippet: i === bodyRepIdx,
-      };
-
-      if (content != null) {
-        bodyRep.size = partSizes[bodyRep.part];
-        var res = {
-          bytesFetched: content.length,
-          text: content
-        };
-        imapchew.updateMessageWithFetch(messageInfo, req, res);
-      }
-    }
-=======
           rep.sizeEstimate = rep.content.length;
           rep.amountDownloaded = rep.content.length;
           rep.isDownloaded = true;
@@ -1126,72 +815,10 @@
         if (totalExpectedSize === undefined) {
           totalExpectedSize = countingTransform.totalBytesRead;
         }
->>>>>>> 7e015eca
 
         var bytesLeft = totalExpectedSize - countingTransform.totalBytesRead;
         var partiallyDownloaded = bytesLeft > 0;
 
-<<<<<<< HEAD
-    // Convert attachments and related parts to Blobs if we've
-    // downloaded the whole thing:
-    for (var i = 0; i < messageInfo.relatedParts.length; i++) {
-      var relatedPart = messageInfo.relatedParts[i];
-      relatedPart.sizeEstimate = partSizes[relatedPart.part];
-      content = partMap[relatedPart.part];
-      if (content != null && partialPartKey !== relatedPart.part) {
-        relatedPart.file = new Blob([content], {type: relatedPart.type});
-      }
-    }
-
-    for (var i = 0; i < messageInfo.attachments.length; i++) {
-      var att = messageInfo.attachments[i];
-      content = partMap[att.part];
-      att.sizeEstimate = partSizes[att.part];
-      if (content != null && partialPartKey !== att.part &&
-          mimeMapper.isSupportedType(att.type)) {
-        att.file = new Blob([content], {type: att.type});
-      }
-    }
-
-    // If it's a snippet and we aren't sure that we have attachments,
-    // guess based on what we know.
-    if (isSnippet &&
-        !messageInfo.hasAttachments &&
-        (safeHeader(rootNode, 'x-ms-has-attach') ||
-         /multipart\/mixed/.test(rootNode.contentType.value) ||
-         estSize > syncbase.POP3_INFER_ATTACHMENTS_SIZE)) {
-      messageInfo.hasAttachments = true;
-    }
-
-    // If we haven't downloaded the entire message, we need to have
-    // some way to tell the UI that we actually haven't downloaded all
-    // of the bodyReps yet. We add this fake bodyRep here, indicating
-    // that it isn't fully downloaded, so that when the user triggers
-    // downloadBodyReps, we actually try to fetch the message. In
-    // POP3, we _don't_ know that we have all bodyReps until we've
-    // downloaded the whole thing. There could be parts hidden in the
-    // data we haven't downloaded yet.
-    messageInfo.bodyReps.push({
-      type: 'fake', // not 'text' nor 'html', so it won't be rendered
-      part: 'fake',
-      sizeEstimate: 0,
-      amountDownloaded: 0,
-      isDownloaded: !isSnippet,
-      content: null,
-      size: 0,
-    });
-
-    // POP3 can't display the completely-downloaded-body until we've
-    // downloaded the entire message, including attachments. So
-    // unfortunately, no matter how much we've already downloaded, if
-    // we haven't downloaded the whole thing, we can't start from the
-    // middle.
-    messageInfo.bytesToDownloadForBodyDisplay = (isSnippet ? estSize : 0);
-
-    // to fill: suid, id
-    return messageInfo;
-  }
-=======
         // Infer whether or not we have attachments.
         if (partiallyDownloaded &&
             (rootHeaders.getStringHeader('x-ms-has-attach') ||
@@ -1252,7 +879,6 @@
               text: content
             });
         }
->>>>>>> 7e015eca
 
         return { header, body };
       }
