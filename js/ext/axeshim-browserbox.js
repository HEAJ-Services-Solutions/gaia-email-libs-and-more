--- conflicted
+++ resolved
@@ -2,59 +2,37 @@
  * Customized shim for browserbox to use 'slog' with configurable logging level
  * that can be cranked up.
  */
-<<<<<<< HEAD
 define(function() {
 'use strict';
 
-let logic = require('logic');
-let scope = {};
-logic.defineScope(scope, 'browserbox', {});
+const logic = require('logic');
+const scope = logic.scope('BrowserBox');
 
 return {
+  /**
+   * Provide a .debug for things that are *only* logged when
+   * sensitive logging is enabled. This exists right now mainly for
+   * the benefit of the email.js libs. We're tying "debug" to
+   * logSensitiveData both because we haven't audited the use of
+   * debug and also because it is indeed a bit chatty.
+   *
+   * TODO: Address the logging detail level as a separate issue,
+   * ideally while working with whiteout.io to fancify the email.js
+   * logging slightly.
+   */
   debug: function(ignoredTag, msg) {
-    logic(scope, 'debug', { msg: msg });
+    if (!logic.isCensored) {
+      logic(scope, 'debug', { msg });
+    }
   },
   log: function(ignoredTag, msg) {
-    logic(scope, 'log', { msg: msg });
+    logic(scope, 'log', { msg });
   },
   warn: function(ignoredTag, msg) {
-    logic(scope, 'warn', { msg: msg });
+    logic(scope, 'warn', { msg });
   },
   error: function(ignoredTag, msg) {
-    logic(scope, 'error', { msg: msg });
+    logic(scope, 'error', { msg });
   }
 };
-=======
-define(function(require) {
-  var logic = require('logic');
-  var scope = logic.scope('BrowserBox');
-
-  return {
-    /**
-     * Provide a .debug for things that are *only* logged when
-     * sensitive logging is enabled. This exists right now mainly for
-     * the benefit of the email.js libs. We're tying "debug" to
-     * logSensitiveData both because we haven't audited the use of
-     * debug and also because it is indeed a bit chatty.
-     *
-     * TODO: Address the logging detail level as a separate issue,
-     * ideally while working with whiteout.io to fancify the email.js
-     * logging slightly.
-     */
-    debug: function(ignoredTag, msg) {
-      if (!logic.isCensored) {
-        logic(scope, 'debug', { msg: msg });
-      }
-    },
-    log: function(ignoredTag, msg) {
-      logic(scope, 'log', { msg: msg });
-    },
-    warn: function(ignoredTag, msg) {
-      logic(scope, 'warn', { msg: msg });
-    },
-    error: function(ignoredTag, msg) {
-      logic(scope, 'error', { msg: msg });
-    }
-  };
->>>>>>> 10f40a96
 });