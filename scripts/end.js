<<<<<<< HEAD
// set location of dynamically loaded layers.
require.config({
  paths: {
    mailapi: 'js/ext/mailapi',
    mimelib: 'js/ext/mimelib',

    // mailcomposer is in the mailapi/composer layer.
    mailcomposer: 'js/ext/mailapi/composer',

    'mailparser/mailparser': 'js/ext/mailparser/mailparser',

    // Point activesync protocol modules to their layer
    'wbxml': 'js/ext/mailapi/activesync/protocollayer',
    'activesync/codepages': 'js/ext/mailapi/activesync/protocollayer',
    'activesync/protocol': 'js/ext/mailapi/activesync/protocollayer',

    // activesync/codepages is split across two layers. If
    // activesync/protocol loads first (for autoconfig work on account setup),
    // then indicate the parts of codepages that are in activesync/configurator
    'activesync/codepages/FolderHierarchy':
                                      'js/ext/mailapi/activesync/configurator',
    'activesync/codepages/ComposeMail':
                                      'js/ext/mailapi/activesync/configurator',
    'activesync/codepages/AirSync':
                                      'js/ext/mailapi/activesync/configurator',
    'activesync/codepages/AirSyncBase':
                                      'js/ext/mailapi/activesync/configurator',
    'activesync/codepages/ItemEstimate':
                                      'js/ext/mailapi/activesync/configurator',
    'activesync/codepages/Email':
                                      'js/ext/mailapi/activesync/configurator',
    'activesync/codepages/ItemOperations':
                                      'js/ext/mailapi/activesync/configurator',
    'activesync/codepages/Move':
                                      'js/ext/mailapi/activesync/configurator',

    // Point chew methods to the chew layer
    'mailapi/htmlchew': 'js/ext/mailapi/chewlayer',
    'mailapi/quotechew': 'js/ext/mailapi/chewlayer',
    'mailapi/imap/imapchew': 'js/ext/mailapi/chewlayer',

    // Imap body fetching / parsing / sync
    'mailapi/imap/protocol/sync': 'js/ext/mailapi/imap/protocollayer',
    'mailapi/imap/protocol/textparser': 'js/ext/mailapi/imap/protocollayer',
    'mailapi/imap/protocol/snippetparser': 'js/ext/mailapi/imap/protocollayer',
    'mailapi/imap/protocol/bodyfetcher': 'js/ext/mailapi/imap/protocollayer',

    // The imap probe layer also contains the imap module
    'imap': 'js/ext/mailapi/imap/probe',

    // The smtp probe layer also contains the simpleclient
    'simplesmtp/lib/client': 'js/ext/mailapi/smtp/probe'
  },
  scriptType: 'application/javascript;version=1.8',
  definePrim: 'prim'
});

// q shim for rdcommon/log, just enough for it to
// work. Just uses defer, promise, resolve and reject.
define('q', ['prim'], function (prim) {
  return {
    defer: prim
  };
});
=======
//config.js will be injected above this comment
>>>>>>> edb394de

(function () {
  // Send fake API object to allow UI to finish bootstrapping, and finish
  // back-end loading when viewAccounts is called.
  var evtObject = document.createEvent('Event');
  evtObject.initEvent('mailapi', false, false);
  // Create global property too, in case app comes
  // up after the event has fired.
  window.tempMailAPI = evtObject.mailAPI = {
    _fake: true,
    hasAccounts: (document.cookie || '')
                    .indexOf('mailHasAccounts') !== -1,
    useLocalizedStrings: function () {},
    viewAccounts: function () {
      var acctSlice = {
          items: [],
          die: function () {}
      };

      setTimeout(function () {
          if (acctSlice.oncomplete) {
              acctSlice.oncomplete();
          }
          require(['mailapi/main-frame-setup']);
      }, 0);
      return acctSlice;
    }
  };
  window.dispatchEvent(evtObject);
}());
<|MERGE_RESOLUTION|>--- conflicted
+++ resolved
@@ -1,71 +1,4 @@
-<<<<<<< HEAD
-// set location of dynamically loaded layers.
-require.config({
-  paths: {
-    mailapi: 'js/ext/mailapi',
-    mimelib: 'js/ext/mimelib',
-
-    // mailcomposer is in the mailapi/composer layer.
-    mailcomposer: 'js/ext/mailapi/composer',
-
-    'mailparser/mailparser': 'js/ext/mailparser/mailparser',
-
-    // Point activesync protocol modules to their layer
-    'wbxml': 'js/ext/mailapi/activesync/protocollayer',
-    'activesync/codepages': 'js/ext/mailapi/activesync/protocollayer',
-    'activesync/protocol': 'js/ext/mailapi/activesync/protocollayer',
-
-    // activesync/codepages is split across two layers. If
-    // activesync/protocol loads first (for autoconfig work on account setup),
-    // then indicate the parts of codepages that are in activesync/configurator
-    'activesync/codepages/FolderHierarchy':
-                                      'js/ext/mailapi/activesync/configurator',
-    'activesync/codepages/ComposeMail':
-                                      'js/ext/mailapi/activesync/configurator',
-    'activesync/codepages/AirSync':
-                                      'js/ext/mailapi/activesync/configurator',
-    'activesync/codepages/AirSyncBase':
-                                      'js/ext/mailapi/activesync/configurator',
-    'activesync/codepages/ItemEstimate':
-                                      'js/ext/mailapi/activesync/configurator',
-    'activesync/codepages/Email':
-                                      'js/ext/mailapi/activesync/configurator',
-    'activesync/codepages/ItemOperations':
-                                      'js/ext/mailapi/activesync/configurator',
-    'activesync/codepages/Move':
-                                      'js/ext/mailapi/activesync/configurator',
-
-    // Point chew methods to the chew layer
-    'mailapi/htmlchew': 'js/ext/mailapi/chewlayer',
-    'mailapi/quotechew': 'js/ext/mailapi/chewlayer',
-    'mailapi/imap/imapchew': 'js/ext/mailapi/chewlayer',
-
-    // Imap body fetching / parsing / sync
-    'mailapi/imap/protocol/sync': 'js/ext/mailapi/imap/protocollayer',
-    'mailapi/imap/protocol/textparser': 'js/ext/mailapi/imap/protocollayer',
-    'mailapi/imap/protocol/snippetparser': 'js/ext/mailapi/imap/protocollayer',
-    'mailapi/imap/protocol/bodyfetcher': 'js/ext/mailapi/imap/protocollayer',
-
-    // The imap probe layer also contains the imap module
-    'imap': 'js/ext/mailapi/imap/probe',
-
-    // The smtp probe layer also contains the simpleclient
-    'simplesmtp/lib/client': 'js/ext/mailapi/smtp/probe'
-  },
-  scriptType: 'application/javascript;version=1.8',
-  definePrim: 'prim'
-});
-
-// q shim for rdcommon/log, just enough for it to
-// work. Just uses defer, promise, resolve and reject.
-define('q', ['prim'], function (prim) {
-  return {
-    defer: prim
-  };
-});
-=======
 //config.js will be injected above this comment
->>>>>>> edb394de
 
 (function () {
   // Send fake API object to allow UI to finish bootstrapping, and finish
