define(function(require, exports, $module) {

var $log = require('rdcommon/log'),
    $mailuniverse = require('mailapi/mailuniverse'),
    $mailbridge = require('mailapi/mailbridge'),
    $maildb = require('mailapi/maildb'),
    $date = require('mailapi/date'),
    $accountcommon = require('mailapi/accountcommon'),
    $imapacct = require('mailapi/imap/account'),
    $activesyncacct = require('mailapi/activesync/account'),
    $activesyncfolder = require('mailapi/activesync/folder'),
    $activesyncjobs = require('mailapi/activesync/jobs'),
    $fakeacct = require('mailapi/fake/account'),
    $mailslice = require('mailapi/mailslice'),
    $sync = require('mailapi/syncbase'),
    $imapfolder = require('mailapi/imap/folder'),
    $imapjobs = require('mailapi/imap/jobs'),
    $util = require('mailapi/util'),
    $errbackoff = require('mailapi/errbackoff'),
    $imapjs = require('imap'),
    $smtpacct = require('mailapi/smtp/account');

function checkFlagDefault(flags, flag, def) {
  if (!flags || !flags.hasOwnProperty(flag))
    return def;
  return flags[flag];
}

var TestUniverseMixins = {
  __constructor: function(self, opts) {
    self.eUniverse = self.T.actor('MailUniverse', self.__name, null, self);

    var lazyConsole = self.T.lazyLogger('console');

    gConsoleLogFunc = function(msg) {
      lazyConsole.value(msg);
    };

    if (!opts)
      opts = {};

    self.universe = null;
    self.MailAPI = null;

    self._bridgeLog = null;

    // self-registered accounts that belong to this universe
    self.__testAccounts = [];
    // Self-registered accounts that think they are getting restored; we use
    // this to let them hook into the universe bootstrap process when their
    // corresponding loggers will be created.
    self.__restoredAccounts = [];

    self.__folderConnLoggerSoup = {};
    self.__folderStorageLoggerSoup = {};

    // Pick a 'now' for the purposes of our testing that does not change
    // throughout the test.  We really don't want to break because midnight
    // happened during the test run.
    // Of course, we don't want to future-date things and have servers be
    // mad at us either, so let's have yesterday be our current time.  We use
    // our time-warp functionality on the server to make this okay.
    if (!opts.hasOwnProperty('realDate') || opts.realDate === false) {
      self._useDate = new Date(Date.now() - 24 * 60 * 60 * 1000);
      // use local noon.
      self._useDate.setHours(12, 0, 0, 0);
      $date.TEST_LetsDoTheTimewarpAgain(self._useDate);
      var DISABLE_THRESH_USING_FUTURE = -60 * 60 * 1000;
      // These are all the default values that tests code against by default.
      // If a test wants to use different values,
      $sync.TEST_adjustSyncValues({
        fillSize: 15,
        days: 7,
        scaleFactor: 1.6,
        // We don't want to test this at scale as part of our unit tests, so
        // crank it way up so we don't ever accidentally run into this.
        bisectThresh: 2000,
        tooMany: 2000,
        refreshNonInbox: DISABLE_THRESH_USING_FUTURE,
        refreshInbox: DISABLE_THRESH_USING_FUTURE,
        oldIsSafeForRefresh: DISABLE_THRESH_USING_FUTURE,
        refreshOld: DISABLE_THRESH_USING_FUTURE,
        useRangeNonInbox: DISABLE_THRESH_USING_FUTURE,
        useRangeInbox: DISABLE_THRESH_USING_FUTURE
      });
    }
    else {
      self._useDate = new Date();
      $date.TEST_LetsDoTheTimewarpAgain(null);
    }

    /**
     * Creates the mail universe, and a bridge, and MailAPI.
     */
    self.T.convenienceSetup(self, 'initializes', self.eUniverse, function() {
      self.__attachToLogger(LOGFAB.testUniverse(self, null, self.__name));
      self._bridgeLog = LOGFAB.bridgeSnoop(self, self._logger, self.__name);

      self.RT.captureAllLoggersByType(
        'ImapFolderConn', self.__folderConnLoggerSoup);
      self.RT.captureAllLoggersByType(
        'ActiveSyncFolderConn', self.__folderConnLoggerSoup);
      self.RT.captureAllLoggersByType(
        'FolderStorage', self.__folderStorageLoggerSoup);

      for (var iAcct = 0; iAcct < self.__restoredAccounts.length; iAcct++) {
        var testAccount = self.__restoredAccounts[iAcct];
        testAccount._expect_restore();
      }

      self.expect_createUniverse();

      self.expect_queriesIssued();
      var callbacks = $_allback.allbackMaker(
        ['accounts', 'folders'],
        function gotSlices() {
          self._logger.queriesIssued();
        });

      var testOpts = {};
      if (opts.dbDelta)
        testOpts.dbVersion = $maildb.CUR_VERSION + opts.dbDelta;
      if (opts.dbVersion)
        testOpts.dbVersion = opts.dbVersion;
      if (opts.nukeDb)
        testOpts.nukeDb = opts.nukeDb;

      MailUniverse = self.universe = new $_mailuniverse.MailUniverse(
        function onUniverse() {
          console.log('Universe created');
          var TMB = MailBridge = new $_mailbridge.MailBridge(self.universe);
          var TMA = MailAPI = self.MailAPI = new $_mailapi.MailAPI();
          TMA.__bridgeSend = function(msg) {
            self._bridgeLog.apiSend(msg.type, msg);
            window.setZeroTimeout(function() {
                                    TMB.__receiveMessage(msg);
                                  });
          };
          TMB.__sendMessage = function(msg) {
            self._bridgeLog.bridgeSend(msg.type, msg);
            window.setZeroTimeout(function() {
                                    TMA.__bridgeReceive(msg);
                                  });
          };
          self._logger.createUniverse();


          gAllAccountsSlice = self.allAccountsSlice =
            self.MailAPI.viewAccounts(false);
          gAllAccountsSlice.oncomplete = callbacks.accounts;

          gAllFoldersSlice = self.allFoldersSlice =
            self.MailAPI.viewFolders('navigation');
          gAllFoldersSlice.oncomplete = callbacks.folders;
        },
        testOpts);
    });
    self.T.convenienceDeferredCleanup(self, 'cleans up', self.eUniverse,
                                      function() {
      if (self.universe) {
        for (var i = 0; i < self.__testAccounts.length; i++) {
          self.__testAccounts[i].expect_shutdown();
        }
        self.universe.shutdown();
      }
    });
  },

  do_timewarpNow: function(useAsNowTS, humanMsg) {
    var self = this;
    this.T.convenienceSetup(humanMsg, function() {
      self._useDate = useAsNowTS;
      for (var i = 0; i < self.__testAccounts.length; i++) {
        self.__testAccounts[i]._useDate = useAsNowTS;
      }
      $date.TEST_LetsDoTheTimewarpAgain(useAsNowTS);
    });
  },

  do_adjustSyncValues: function(useSyncValues) {
    this.T.convenienceSetup('adjust sync values for test', function() {
      $sync.TEST_adjustSyncValues(useSyncValues);
    });
  },

  do_saveState: function() {
    var self = this;
    this.T.action('save state', function() {
      for (var i = 0; i < self.__testAccounts.length; i++) {
        self.__testAccounts[i].expect_saveState();
      }
      self.universe.saveUniverseState();
    });
  },

  do_shutdown: function() {
    var self = this;
    this.T.convenienceSetup('shutdown', this, this.__testAccounts, function() {
      for (var i = 0; i < self.__testAccounts.length; i++) {
        self.__testAccounts[i].expect_shutdown();
      }
      self.universe.shutdown();
    });
  },

  /**
   * Start/stop pretending to be offline.  In this case, pretending means that
   * we claim we are offline but do not tear down our IMAP connections.
   */
  do_pretendToBeOffline: function(beOffline, runBefore) {
    var step = this.T.convenienceSetup(
      beOffline ? 'go offline' : 'go online',
      function() {
        if (runBefore)
          runBefore();
        window.navigator.connection.TEST_setOffline(beOffline);
      });
    // the step isn't boring if we add expectations to it.
    if (runBefore)
      step.log.boring(false);
  },

  /**
   * Issue range queries on the database, failing if rows are present in any
   * of the given
   */
  help_checkDatabaseDoesNotContain: function(tablesAndKeyPrefixes) {
    var self = this;
    var idb = self.universe._db._db,
        desiredStores = [], i, checkArgs;

    for (i = 0; i < tablesAndKeyPrefixes.length; i++) {
      checkArgs = tablesAndKeyPrefixes[i];
      desiredStores.push(checkArgs.table);
    }
    var trans = idb.transaction(desiredStores, 'readonly');

    tablesAndKeyPrefixes.forEach(function(checkArgs) {
      self.expect_dbRowPresent(checkArgs.table, checkArgs.prefix, false);
      var store = trans.objectStore(checkArgs.table),
          range = IDBKeyRange.bound(checkArgs.prefix,
                                    checkArgs.prefix + '\ufff0',
                                    false, false),
          req = store.get(range);
      req.onerror = function(event) {
        self._logger.dbProblem(event.target.errorCode);
      };
      req.onsuccess = function() {
        self._logger.dbRowPresent(
          checkArgs.table, checkArgs.prefix, req.result !== undefined);
      };
    });
  },

  do_killQueuedOperations: function(testAccount, opsType, count, saveTo) {
    var self = this;
    this.T.action(this, 'kill operations for', testAccount, function() {
      self.expect_killedOperations(count);

      var ops = self.universe._opsByAccount[testAccount.accountId][opsType];
      var killed = ops.splice(0, ops.length);
      self._logger.killedOperations(killed.length, killed);
      if (saveTo)
        saveTo.ops = killed;
    });
  },

  do_restoreQueuedOperationsAndWait: function(testAccount, killedThing,
                                              expectFunc) {
    var self = this;
    this.T.action(this, 'restore operations from', killedThing, 'on',
                  testAccount, 'and wait', function() {
      if (expectFunc)
        expectFunc();
      self.expect_operationsDone();
      for (var i = 0; i < killedThing.ops.length; i++) {
        self.universe._queueAccountOp(testAccount.account,
                                      killedThing.ops[i]);
      }
      self.universe.waitForAccountOps(testAccount.account, function() {
        self._logger.operationsDone();
      });
    });
  },
};

/**
 * This is test account functionality common to both ActiveSync and IMAP.
 * During the constructor, we mix-in the bits
 */
var TestCommonAccountMixins = {
  __constructor: function(self, opts) {
    function mix(source, target) {
      for (var key in source) {
        target[key] = source[key];
      }
    }
    // -- IMAP
    if (TEST_PARAMS.type === 'imap') {
      mix(TestImapAccountMixins, self);
    }
    // -- ActiveSync
    else if (TEST_PARAMS.type === 'activesync') {
      mix(TestActiveSyncAccountMixins, self);
    }
    // -- Problem!
    else {
      throw new Error('Unknown account type provided by ' +
                      'GELAM_TEST_ACCOUNT_TYPE environment variable: ' +
                      TEST_PARAMS.type);
    }
    self.__constructor(self, opts);
  },

  /**
   * @args[
   *   @param[viewThing]
   *   @param[expected @dict[
   *     @key[additions #:optional @listof[MailHeader]]{
   *       List of headers/header-like things we expect to be added.  We will
   *       only test based on distinct characteristics like the subject, not
   *       values that can't/shouldn't be known a priori like the UID, etc.
   *     }
   *     @key[changes @listof[
   *       @list[MailHeader attrName attrValue]{
   *         The header that we expect to change, and the name of the field
   *         that we expect to change and the value we expect it to have after
   *         the change.  We don't know what the previous value is and the
   *         the notification does not currently compute the field that changed,
   *         so be careful about ensuring that the value didn't start out with
   *         the right value.
   *       }
   *     ]
   *     @key[deletions @listof[MailHeader]]{
   *       The MailHeader that we expect to be deleted.
   *     }
   *   ]]
   *  @param[expectedFlags]
   *  @param[completeCheckOn #:optional @oneof[
   *    @default{
   *      The slice's oncomplete method is used.
   *    }
   *    @case['roundtrip']{
   *      Expect that we will have heard all modifications by the time a ping
   *      issued during the call has its callback invoked.  (Make sure to call
   *      this method after issuing the mutations for this to work out...)
   *    }
   * ]
   */
  expect_headerChanges: function(viewThing, expected, expectedFlags,
                                 completeCheckOn) {
    this.RT.reportActiveActorThisStep(this);

    var changeMap = {}, self = this;
    // - generate expectations and populate changeMap
    var i, iExp, expAdditionRep = {}, expDeletionRep = {}, expChangeRep = {};
    if (expected.hasOwnProperty('additions') && expected.additions) {
      for (i = 0; i < expected.additions.length; i++) {
        var msgThing = expected.additions[i], subject;
        expAdditionRep[msgThing.subject || msgThing.headerInfo.subject] = true;
      }
    }
    for (i = 0; i < expected.deletions.length; i++) {
      expDeletionRep[expected.deletions[i].subject] = true;
    }
    for (i = 0; i < expected.changes.length; i++) {
      var change = expected.changes[i];
      // We're not actually logging what attributes changed here; we verify
      // correctness with an assertion check that logs an error on mis-match.
      expChangeRep[change[0].subject] = true;
      // There may be more than one attribute to check.
      // (And eventually, there may need to be set-ish checks like for custom
      // tags.)
      var expChanges = changeMap[change[0].subject] = [];
      for (iExp = 1; iExp < change.length; iExp += 2) {
        expChanges.push({ field: change[iExp], value: change[iExp+1] });
      }
    }
    this.expect_changesReported(expAdditionRep, expChangeRep, expDeletionRep);
    if (expectedFlags)
      this.expect_sliceFlags(expectedFlags.top, expectedFlags.bottom,
                             expectedFlags.grow, 'synced');

    // - listen for the changes
    var additionRep = {}, changeRep = {}, deletionRep = {},
        eventCounter = 0;
    viewThing.slice.onadd = function(item) {
      additionRep[item.subject] = true;
      if (eventCounter && --eventCounter === 0)
        completed();
    };
    viewThing.slice.onchange = function(item) {
      changeRep[item.subject] = true;
      var changeEntries = changeMap[item.subject];
      if (!changeEntries) {
        self._logger.unexpectedChange(item.subject);
        return;
      }
      changeEntries.forEach(function(changeEntry) {
        if (item[changeEntry.field] !== changeEntry.value)
          self._logger.changeMismatch(changeEntry.field, changeEntry.value);
      });
      if (eventCounter && --eventCounter === 0)
        completed();
    };
    viewThing.slice.onremove = function(item) {
      deletionRep[item.subject] = true;
      if (eventCounter && --eventCounter === 0)
        completed();
    };
    var completed = function completed() {
      if (!completeCheckOn)
        self._logger.messagesReported(viewThing.slice.items.length);
      self._logger.changesReported(additionRep, changeRep, deletionRep);
      if (expectedFlags)
        self._logger.sliceFlags(viewThing.slice.atTop, viewThing.slice.atBottom,
                                viewThing.slice.userCanGrowDownwards,
                                viewThing.slice.status);

      viewThing.slice.onchange = null;
      viewThing.slice.onremove = null;
    };
    if (completeCheckOn === 'roundtrip') {
      this.MailAPI.ping(completed);
    }
    else if (typeof(completeCheckOn) === 'number') {
      eventCounter = completeCheckOn;
    } else {
      viewThing.slice.oncomplete = completed;
    }
  },

  do_openFolderView: function(viewName, testFolder, expectedValues,
                              expectedFlags, extraFlags) {
    var viewThing = this.T.thing('folderView', viewName);
    viewThing.testFolder = testFolder;
    viewThing.slice = null;
    viewThing.offset = 0;
    this.do_viewFolder('opens', testFolder, expectedValues, expectedFlags,
                       extraFlags, viewThing);
    return viewThing;
  },

  do_closeFolderView: function(viewThing) {
    var self = this;
    this.T.action(this, 'close', viewThing, function() {
      var testFolder = viewThing.testFolder;
      var idx = testFolder._liveSliceThings.indexOf(viewThing);
      if (idx === -1)
        throw new Error('Trying to close a non-live slice thing!');
      testFolder._liveSliceThings.splice(idx, 1);
      self.expect_sliceDied(viewThing.slice.handle);
      viewThing.slice.ondead = function() {
        self._logger.sliceDied(viewThing.slice.handle);
      };
      viewThing.slice.die();
      // This frees up a connection.
      self._unusedConnections++;
    });
  },

  /**
   * Expect that a mutex operation will be run on the provided storageActor of
   * the given type.  Ignore block load and deletion notifications during this
   * time.
   */
  _expect_storage_mutexed: function(storageActor, syncType) {
    this.RT.reportActiveActorThisStep(storageActor);
    storageActor.expect_mutexedCall_begin(syncType);
    storageActor.expect_mutexedCall_end(syncType);
    storageActor.ignore_loadBlock_begin();
    storageActor.ignore_loadBlock_end();
    storageActor.ignore_deleteFromBlock();
  },

  expect_runOp: function(jobName, accountSave, flags) {
    this.RT.reportActiveActorThisStep(this.eOpAccount);
    if (checkFlagDefault(flags, 'local', true)) {
      this.eOpAccount.expect_runOp_begin('local_do', jobName);
      this.eOpAccount.expect_runOp_end('local_do', jobName);
    }
    this.eOpAccount.expect_runOp_begin('do', jobName);
    // activesync does not care about connections
    if (checkFlagDefault(flags, 'conn', false)  &&
        ('expect_connection' in this)) {
      this.expect_connection();
      this.eOpAccount.expect_releaseConnection();
    }
    this.eOpAccount.expect_runOp_end('do', jobName);
    if (accountSave)
      this.expect_saveState();
  },
};

var TestImapAccountMixins = {
  __constructor: function(self, opts) {
    self.eImapAccount = self.eOpAccount =
      self.T.actor('ImapAccount', self.__name, null, self);
    self.eSmtpAccount = self.T.actor('SmtpAccount', self.__name, null, self);
    self.eBackoff = self.T.actor('BackoffEndpoint', self.__name, null, self);

    self._opts = opts;
    if (!opts.universe)
      throw new Error("Universe not specified!");
    if (!opts.universe.__testAccounts)
      throw new Error("Universe is not of the right type: " + opts.universe);

    self.accountId = null;
    self.universe = null;
    self.MailAPI = null;
    self.testUniverse = opts.universe;
    self.testUniverse.__testAccounts.push(this);
    self._useDate = self.testUniverse._useDate;
    /**
     * Very simple/primitive connection book-keeping.  We only alter this in
     * a test step if the connection will outlive the step, such as when
     * opening a slice and leaving it open.  A single step that opens
     * multiple connections is beyond our automated ken and needs to either be
     * manually handled or update this common logic.
     */
    self._unusedConnections = 0;

    if (opts.restored) {
      self.testUniverse.__restoredAccounts.push(this);
      self._do_issueRestoredAccountQueries();
    }
    else {
      self._do_createAccount();
    }
  },

  expect_shutdown: function() {
    this.RT.reportActiveActorThisStep(this.eImapAccount);
    this.eImapAccount.expectOnly__die();
    this.RT.reportActiveActorThisStep(this.eSmtpAccount);
    this.eSmtpAccount.expectOnly__die();
  },

  expect_saveState: function() {
    this.RT.reportActiveActorThisStep(this.eImapAccount);
    this.eImapAccount.expect_saveAccountState_begin();
    this.eImapAccount.expect_saveAccountState_end();
  },

  expect_connection: function() {
    if (!this._unusedConnections) {
      this.eImapAccount.expect_createConnection();
      // caller will need to decrement this if they are going to keep the
      // connection alive; we are expecting it to become available again at
      // the end of the step...
      this._unusedConnections++;
    }
    this.eImapAccount.expect_reuseConnection();
  },

  _expect_restore: function() {
    this.RT.reportActiveActorThisStep(this.eImapAccount);
    this.RT.reportActiveActorThisStep(this.eSmtpAccount);
    this.RT.reportActiveActorThisStep(this.eBackoff);
  },

  _do_issueRestoredAccountQueries: function() {
    var self = this;
    self.T.convenienceSetup(self, 'issues helper queries', function() {
      self.__attachToLogger(LOGFAB.testAccount(self, null, self.__name));

      self.universe = self.testUniverse.universe;
      self.MailAPI = self.testUniverse.MailAPI;

      self.account = self.compositeAccount =
             self.universe.accounts[
               self.testUniverse.__testAccounts.indexOf(self)];
      self.imapAccount = self.compositeAccount._receivePiece;
      self.smtpAccount = self.compositeAccount._sendPiece;
      self.accountId = self.compositeAccount.id;
    });
  },

  _do_createAccount: function() {
    var self = this;
    /**
     * Create a test account as defined by TEST_PARAMS and query for the list of
     * all accounts and folders, advancing to the next test when both slices are
     * populated.
     */
    self.T.convenienceSetup(self, 'creates test account', function() {
      self.__attachToLogger(LOGFAB.testAccount(self, null, self.__name));

      self.RT.reportActiveActorThisStep(self.eImapAccount);
      self.RT.reportActiveActorThisStep(self.eSmtpAccount);
      self.RT.reportActiveActorThisStep(self.eBackoff);
      self.expect_accountCreated();

      self.universe = self.testUniverse.universe;
      self.MailAPI = self.testUniverse.MailAPI;
      self.rawAccount = null;

      // we expect the connection to be reused and release to sync the folders
      self._unusedConnections = 1;
      self.eImapAccount.expect_runOp_begin('do', 'syncFolderList');
      self.expect_connection();
      self.eImapAccount.expect_releaseConnection();
      self.eImapAccount.expect_runOp_end('do', 'syncFolderList');
      // we expect the account state to be saved after syncing folders
      self.eImapAccount.expect_saveAccountState_begin();
      self.eImapAccount.expect_saveAccountState_end();

      self.MailAPI.tryToCreateAccount(
        {
          displayName: TEST_PARAMS.name,
          emailAddress: TEST_PARAMS.emailAddress,
          password: TEST_PARAMS.password,
          accountName: self._opts.name || null,
        },
        null,
        function accountMaybeCreated(error) {
          if (error)
            do_throw('Failed to create account: ' + TEST_PARAMS.emailAddress +
                     ': ' + error);
          var idxAccount = self.testUniverse.__testAccounts.indexOf(self);
          self.account = self.compositeAccount =
            self.universe.accounts[idxAccount];
          self.imapAccount = self.compositeAccount._receivePiece;
          self.smtpAccount = self.compositeAccount._sendPiece;
          self.accountId = self.compositeAccount.id;

          // Because folder list synchronizing happens as an operation, we want
          // to wait for that operation to complete before declaring the account
          // created.
          self.universe.waitForAccountOps(self.compositeAccount, function() {
            self._logger.accountCreated();
          });
        });
    }).timeoutMS = 5000; // there can be slow startups...
  },

  /**
   * Create a folder and populate it with a set of messages.
   */
  do_createTestFolder: function(folderName, messageSetDef) {
    var self = this,
        testFolder = this.T.thing('testFolder', folderName);
    testFolder.connActor = this.T.actor('ImapFolderConn', folderName);
    testFolder.storageActor = this.T.actor('FolderStorage', folderName);

    testFolder.id = null;
    testFolder.mailFolder = null;
    testFolder.messages = null;
    testFolder._approxMessageCount = messageSetDef.count;
    testFolder._liveSliceThings = [];
    this.T.convenienceSetup('delete test folder', testFolder, 'if it exists',
                            function() {
      var existingFolder = gAllFoldersSlice.getFirstFolderWithName(folderName);
      if (!existingFolder)
        return;
      self.RT.reportActiveActorThisStep(self.eImapAccount);
      self.RT.reportActiveActorThisStep(self);
      self.expect_connection();
      self.eImapAccount.expect_releaseConnection();
      self.eImapAccount.expect_deleteFolder();
      self.expect_deletionNotified(1);

      gAllFoldersSlice.onsplice = function(index, howMany, added,
                                           requested, expected) {
        gAllFoldersSlice.onsplice = null;
        self._logger.deletionNotified(howMany);
      };
      MailUniverse.accounts[0].deleteFolder(existingFolder.id);
    });

    this.T.convenienceSetup(self.eImapAccount, 'create test folder', testFolder,
                            function(){
      self.RT.reportActiveActorThisStep(self);
      self.RT.reportActiveActorThisStep(testFolder.connActor);
      self.RT.reportActiveActorThisStep(testFolder.storageActor);
      self.eImapAccount.expect_runOp_begin('local_do', 'createFolder');
      self.eImapAccount.expect_runOp_end('local_do', 'createFolder');
      self.eImapAccount.expect_runOp_begin('do', 'createFolder');
      self.expect_connection();
      self.eImapAccount.expect_releaseConnection();
      self.eImapAccount.expect_runOp_end('do', 'createFolder');
      self.expect_creationNotified(1);

      gAllFoldersSlice.onsplice = function(index, howMany, added,
                                           requested, expected) {
        gAllFoldersSlice.onsplice = null;
        self._logger.creationNotified(added.length);
        testFolder.mailFolder = added[0];
      };
      MailUniverse.createFolder(self.accountId, null, folderName, false,
        function createdFolder(err, folderMeta) {
        if (err) {
          self._logger.folderCreationError(err);
          return;
        }
        testFolder.id = folderMeta.id;
      });
    });

    if (messageSetDef.hasOwnProperty('count') &&
        messageSetDef.count === 0)
      return testFolder;

    this._do_addMessagesToTestFolder(testFolder, 'populate test folder',
                                     messageSetDef);

    return testFolder;
  },

  do_useExistingFolder: function(folderName, suffix, oldFolder) {
    var self = this,
        testFolder = this.T.thing('testFolder', folderName + suffix);
    testFolder.connActor = this.T.actor('ImapFolderConn', folderName);
    testFolder.storageActor = this.T.actor('FolderStorage', folderName);
    testFolder.messages = null;
    testFolder._approxMessageCount = 30;
    testFolder._liveSliceThings = [];
    this.T.convenienceSetup('find test folder', testFolder, function() {
      testFolder.mailFolder = gAllFoldersSlice.getFirstFolderWithName(
                                folderName);
      testFolder.id = testFolder.mailFolder.id;
      if (oldFolder)
        testFolder.messages = oldFolder.messages;

      testFolder.connActor.__attachToLogger(
        self.testUniverse.__folderConnLoggerSoup[testFolder.id]);
      testFolder.storageActor.__attachToLogger(
        self.testUniverse.__folderStorageLoggerSoup[testFolder.id]);
    });
    return testFolder;
  },

<<<<<<< HEAD
  /**
   * @args[
   *   @param[doNotExpect #:optional Boolean]{
   *     If true, do not add the injected messages into the set of known (to
   *     testhelper) messages so that we do not generate expectations on the
   *     headers.  Use this is adding messages to a folder that we expect to
   *     not learn about because we are testing failures.
   *   }
   * ]
   */
  _do_addMessagesToTestFolder: function(testFolder, desc, messageSetDef, opts) {
=======
  do_useExistingFolderWithType: function(folderType, suffix, oldFolder) {
    var self = this,
        folderName = folderType + suffix,
        testFolder = this.T.thing('testFolder', folderName);
    testFolder.connActor = this.T.actor('ImapFolderConn', folderName);
    testFolder.storageActor = this.T.actor('FolderStorage', folderName);
    testFolder.messages = null;
    testFolder._approxMessageCount = 30;
    testFolder._liveSliceThings = [];
    this.T.convenienceSetup('find test folder', testFolder, function() {
      testFolder.mailFolder = gAllFoldersSlice.getFirstFolderWithType(
                                folderType);
      testFolder.id = testFolder.mailFolder.id;
      if (oldFolder)
        testFolder.messages = oldFolder.messages;

      testFolder.connActor.__attachToLogger(
        self.testUniverse.__folderConnLoggerSoup[testFolder.id]);
      testFolder.storageActor.__attachToLogger(
        self.testUniverse.__folderStorageLoggerSoup[testFolder.id]);
    });
    return testFolder;
  },


  _do_addMessagesToTestFolder: function(testFolder, desc, messageSetDef) {
>>>>>>> 2acfa43b
    var self = this;
    this.T.convenienceSetup(this, desc, testFolder,function(){
      self.RT.reportActiveActorThisStep(self.eImapAccount);
      self.universe._testModeDisablingLocalOps = true;

      // the append will need to check out and check back-in a connection
      self.eImapAccount.expect_runOp_begin('do', 'append');
      if (testFolder._liveSliceThings.length === 0) {
        self.expect_connection();
        self.eImapAccount.expect_releaseConnection();
      }
      self.eImapAccount.expect_runOp_end('do', 'append');
      self.expect_appendNotified();

      var messageBodies;
      if (messageSetDef instanceof Function) {
        messageBodies = messageSetDef();
      }
      else {
        var generator = new $fakeacct.MessageGenerator(self._useDate, 'body');
        messageBodies = generator.makeMessages(messageSetDef);
      }

      if (checkFlagDefault(opts, 'doNotExpect', false)) {
      }
      // no messages in there yet, just use the list as-is
      else if (!testFolder.messages) {
        testFolder.messages = messageBodies;
      }
      // messages already in there, need to insert them appropriately
      else {
        for (var i = 0; i < messageBodies.length; i++) {
          var idx = $util.bsearchForInsert(
            testFolder.messages, messageBodies[i],
            function (a, b) {
              // we only compare based on date because we require distinct dates
              // for this ordering, but we could track insertion sequence
              // which would correlate with UID and then be viable...
              return b.date - a.date;
            });
          testFolder.messages.splice(idx, 0, messageBodies[i]);
        }
      }
      MailUniverse.appendMessages(testFolder.id, messageBodies);
      MailUniverse.waitForAccountOps(self.compositeAccount, function() {
        self._logger.appendNotified();
        self.universe._testModeDisablingLocalOps = false;
      });
    }).timeoutMS = 1000 + 600 * messageSetDef.count; // appending can take a bit.
  },

  /**
   * Add messages to an existing test folder.
   */
  do_addMessagesToFolder: function(testFolder, messageSetDef, opts) {
    this._do_addMessagesToTestFolder(testFolder, 'add messages to',
                                     messageSetDef, opts);
  },

  /**
   * Provide a context in which to manipulate the contents of a folder by
   * getting a view of the messages in the folder, calling a user function
   * to trigger manipulations, then waiting for the mutation queue to get
   * drained.
   */
  do_manipulateFolder: function(testFolder, noLocal, manipFunc) {
    var self = this;
    this.T.action(this, 'manipulates folder', testFolder, function() {
      if (noLocal)
        self.universe._testModeDisablingLocalOps = true;
      self.expect_manipulationNotified();
      self.RT.reportActiveActorThisStep(self.eImapAccount);
      if (self.universe.online) {
        // Turn on set matching since connection reuse and account saving are
        // not strongly ordered, nor do they need to be.
        self.eImapAccount.expectUseSetMatching();
        self.expect_connection();
        self.expect_saveState();
      }
      self.eImapAccount.asyncEventsAreComingDoNotResolve();

      // XXX we want to put the system in a mode where the manipulations are
      // not played locally.
      var slice = self.MailAPI.viewFolderMessages(testFolder.mailFolder);
      slice.oncomplete = function() {
        manipFunc(slice);
        if (self.universe.online)
          self.eImapAccount.expect_releaseConnection();
        self.eImapAccount.asyncEventsAllDoneDoResolve();

        // Only wait on the operations completing after we are sure the bridge
        // has heard about them.
        self.MailAPI.ping(function() {
          MailUniverse.waitForAccountOps(MailUniverse.accounts[0], function() {
            // Only kill the slice after the ops complete so the slice stays
            // alive and so there is less connection reuse flapping.
            slice.ondead = function() {
              self._logger.manipulationNotified();
            };
            slice.die();

            if (noLocal)
              self.universe._testModeDisablingLocalOps = false;
          });
        });
      };
    });
  },

  do_manipulateFolderView: function(viewThing, noLocal, manipFunc) {
    var self = this;
    this.T.action(this, 'manipulates folder view', viewThing, function() {
      if (noLocal)
        self.universe._testModeDisablingLocalOps = true;
      self.expect_manipulationNotified();
      manipFunc(viewThing.slice);
      self.MailAPI.ping(function() {
        MailUniverse.waitForAccountOps(MailUniverse.accounts[0], function() {
          self._logger.manipulationNotified();
          if (noLocal)
            self.universe._testModeDisablingLocalOps = false;
        });
      });
    });
  },

  _expect_dateSyncs: function(testFolder, expectedValues, extraFlags) {
    this.RT.reportActiveActorThisStep(this.eImapAccount);
    this.RT.reportActiveActorThisStep(testFolder.connActor);
    if (expectedValues) {
      if (!Array.isArray(expectedValues))
        expectedValues = [expectedValues];

      var totalMessageCount = 0;
      for (var i = 0; i < expectedValues.length; i++) {
        var einfo = expectedValues[i];
        totalMessageCount += einfo.count;
        if (this.universe.online) {
          testFolder.connActor.expect_syncDateRange_begin(null, null, null);
          testFolder.connActor.expect_syncDateRange_end(
            einfo.full, einfo.flags, einfo.deleted);
        }
      }
    }
    if (this.universe.online &&
        !checkFlagDefault(extraFlags, 'nosave', false)) {
      this.eImapAccount.expect_saveAccountState_begin();
      this.eImapAccount.expect_saveAccountState_end();
    }
    else {
      // Make account saving cause a failure; also, connection reuse, etc.
      this.eImapAccount.expectNothing();
    }

    return totalMessageCount;
  },

  /**
   * Perform a one-shot viewing of the contents of the folder to see that we
   * get back the right thing.  Use do_openFolderView if you want to open it
   * and keep it open and detect changes, etc.
   */
  do_viewFolder: function(desc, testFolder, expectedValues, expectedFlags,
                          extraFlags, _saveToThing) {
    var self = this;
    this.T.action(this, desc, testFolder, 'using', testFolder.connActor,
                  function() {
      self._expect_storage_mutexed(testFolder.storageActor, 'sync');
      // In the bisect case, we may end up actually generating a first sync
      // mutex for a refresh followed by a second one once the bisect converts
      // to a traditional sliceOpenFromNow.  We need the caller to tell us this.
      if (extraFlags && extraFlags.extraMutex)
        self._expect_storage_mutexed(testFolder.storageActor,
                                     extraFlags.extraMutex);
      if (extraFlags && extraFlags.expectFunc)
        extraFlags.expectFunc();

      if (self.universe.online) {
        self.RT.reportActiveActorThisStep(self.eImapAccount);
        // Turn on set matching since connection reuse and account saving are
        // not strongly ordered, nor do they need to be.
        self.eImapAccount.expectUseSetMatching();
        self.expect_connection();
        if (!_saveToThing)
          self.eImapAccount.expect_releaseConnection();
        else
          self._unusedConnections--;
      }

      // generate expectations for each date sync range
      var totalExpected = self._expect_dateSyncs(testFolder, expectedValues,
                                                 extraFlags);
      if (expectedValues) {
        // Generate overall count expectation and first and last message
        // expectations by subject.
        self.expect_messagesReported(totalExpected);
        if (totalExpected) {
          self.expect_messageSubject(
            0, testFolder.messages[0].headerInfo.subject);
          self.expect_messageSubject(
            totalExpected - 1,
            testFolder.messages[totalExpected - 1].headerInfo.subject);
        }
        self.expect_sliceFlags(expectedFlags.top, expectedFlags.bottom,
                               expectedFlags.grow, 'synced');
      }

      var slice = self.MailAPI.viewFolderMessages(testFolder.mailFolder);
      slice.oncomplete = function() {
        self._logger.messagesReported(slice.items.length);
        if (totalExpected) {
          self._logger.messageSubject(0, slice.items[0].subject);
          self._logger.messageSubject(
            totalExpected - 1, slice.items[totalExpected - 1].subject);
        }
        self._logger.sliceFlags(slice.atTop, slice.atBottom,
                                slice.userCanGrowDownwards, slice.status);
        if (_saveToThing) {
          _saveToThing.slice = slice;
          testFolder._liveSliceThings.push(_saveToThing);
        }
        else {
          slice.die();
        }
      };
    }).timeoutMS = 1000 + 400 * testFolder._approxMessageCount; // (varies with N)
  },

  do_refreshFolderView: function(viewThing, expectedValues, checkExpected,
                                 expectedFlags) {
    var self = this;
    this.T.action(this, 'refreshes', viewThing, function() {
      var totalExpected = self._expect_dateSyncs(viewThing.testFolder,
                                                 expectedValues);
      self.expect_messagesReported(totalExpected);
      self.expect_headerChanges(viewThing, checkExpected, expectedFlags);

      self._expect_storage_mutexed(viewThing.testFolder.storageActor,
                                   'refresh');

      viewThing.slice.refresh();
    });
  },

  do_growFolderView: function(viewThing, dirMagnitude, userRequestsGrowth,
                              alreadyExists, expectedValues, expectedFlags,
                              extraFlags, willFailFlag) {
    var self = this;
    this.T.action(this, 'grows', viewThing, function() {
      var totalExpected = self._expect_dateSyncs(
                            viewThing.testFolder, expectedValues,
                            extraFlags) +
                          alreadyExists;
      self.expect_messagesReported(totalExpected);

      self._expect_storage_mutexed(viewThing.testFolder.storageActor, 'grow');

      var expectedMessages;
      if (dirMagnitude < 0) {
        viewThing.offset += dirMagnitude;
        expectedMessages = viewThing.testFolder.messages.slice(
                             viewThing.offset,
                             viewThing.offset - dirMagnitude);
      }
      else {
        if (willFailFlag)
          expectedMessages = [];
        else
          expectedMessages = viewThing.testFolder.messages.slice(
                               viewThing.offset + alreadyExists,
                               viewThing.offset + totalExpected);
      }
      self.expect_headerChanges(
        viewThing,
        { additions: expectedMessages, changes: [], deletions: [] },
        expectedFlags);
      viewThing.slice.requestGrowth(dirMagnitude, userRequestsGrowth);
    });
  },

  do_shrinkFolderView: function(viewThing, useLow, useHigh, expectedTotal,
                                expectedFlags) {
    var self = this;
    this.T.action(this, 'shrinks', viewThing, function() {
      if (useHigh === null)
        useHigh = viewThing.slice.items.length - 1;
      else if (useHigh < 0)
        useHigh += viewThing.slice.items.length;

      // note our offset for message headers...
      viewThing.offset += useLow;

      // Expect one or two removal splices, high before low
      if (useHigh + 1 < viewThing.slice.items.length) {
        self.expect_splice(useHigh + 1,
                           viewThing.slice.items.length - useHigh - 1);
      }
      if (useLow > 0) {
        self.expect_splice(0, useLow);
      }

      self.expect_messagesReported(expectedTotal);
      self.expect_messageSubject(
        0, viewThing.testFolder.messages[viewThing.offset].headerInfo.subject);
      var idxHighMessage = viewThing.offset + (useHigh - useLow);
      self.expect_messageSubject(
        useHigh - useLow,
        viewThing.testFolder.messages[idxHighMessage].headerInfo.subject);
      self.expect_sliceFlags(expectedFlags.top, expectedFlags.bottom,
                             expectedFlags.grow, 'synced');


      viewThing.slice.onsplice = function(index, howMany, added,
                                          requested, moreExpected) {
        self._logger.splice(index, howMany);
      };
      viewThing.slice.oncomplete = function() {
        viewThing.slice.onsplice = null;

        self._logger.messagesReported(viewThing.slice.items.length);
        self._logger.messageSubject(0, viewThing.slice.items[0].subject);
        self._logger.messageSubject(
          viewThing.slice.items.length - 1,
          viewThing.slice.items[viewThing.slice.items.length - 1].subject);
        self._logger.sliceFlags(
          viewThing.slice.atTop, viewThing.slice.atBottom,
          viewThing.slice.userCanGrowDownwards,
          viewThing.slice.status);
      };

      viewThing.slice.requestShrinkage(useLow, useHigh);
    });
  },

  /**
   * Wait for a message with the given subject to show up in the account.
   *
   * For now we repeatedly poll for the arrival of the message
   */
  do_waitForMessage: function(viewThing, expectSubject, funcOpts) {
    var self = this;
    this.T.action(this, 'wait for message', expectSubject, function() {
      self.expect_messageSubject(null, expectSubject);
      var foundIt = false;
      if (funcOpts.expect)
        funcOpts.expect();

      viewThing.slice.onadd = function(header) {
        if (header.subject !== expectSubject)
          return;
        self._logger.messageSubject(null, header.subject);
        foundIt = true;
        // Trigger the withMessage handler only once the slice completes so that
        // we don't try and overlap with the slice's refresh.
        if (funcOpts.withMessage)
          viewThing.slice.oncomplete =
            funcOpts.withMessage.bind(funcOpts, header);
      };
      function completeFunc() {
        if (foundIt)
          return;
        setTimeout(function() {
          viewThing.slice.oncomplete = completeFunc;
          viewThing.slice.refresh();
        }, 150);
      };
      viewThing.slice.oncomplete = completeFunc;
      viewThing.slice.refresh();
    }).timeoutMS = 5000;
  },
};

/**
 * For now, we create at most one server for the lifetime of the xpcshell test.
 * So we spin it up the first time we need it, and we never actually clean up
 * after it.
 */
var gActiveSyncServer = null;
var TestActiveSyncServerMixins = {
  __constructor: function(self, opts) {
    if (!opts.universe)
      throw new Error('You need to provide a universe!');
    self.T.convenienceSetup(self, 'created, listening to get port',
                            function() {
      self.__attachToLogger(LOGFAB.testActiveSyncServer(self, null,
                                                        self.__name));
      if (!gActiveSyncServer) {
        gActiveSyncServer = new ActiveSyncServer(opts.universe._useDate);
        gActiveSyncServer.start(0);
      }
      self.server = gActiveSyncServer;
      self.server.logRequest = function(request) {
        self._logger.request(request._method, request._path,
                             request._headers._headers);
      };
      self.server.logRequestBody = function(reader) {
        self._logger.requestBody(reader.dump());
        reader.rewind();
      };
      self.server.logResponse = function(request, response, writer) {
        var body;
        if (writer) {
          var reader = new $_wbxml.Reader(writer.bytes, $_ascp);
          body = reader.dump();
        }
        self._logger.response(response._httpCode, response._headers._headers,
                              body);
      };
      self.server.logResponseError = function(error) {
        self._logger.responseError(error);
      };
      var httpServer = self.server.server;
      var port = httpServer._socket.port;
      httpServer._port = port;
      // it had created the identity on port 0, which is not helpful to anyone
      httpServer._identity._initialize(port, httpServer._host, true);
      $accountcommon._autoconfigByDomain['aslocalhost'].incoming.server =
        'http://localhost:' + self.server.server._socket.port;
      self._logger.started(httpServer._socket.port);
    });
    self.T.convenienceDeferredCleanup(self, 'cleans up', function() {
      // Do not stop, pre the above, but do stop logging stuff to it.
      self.server.logRequest = null;
      self.server.logRequestBody = null;
      self.server.logResponse = null;
      /*
      self.server.stop(function() {
        self._logger.stopped();
      });
      */
    });
  },

  getFirstFolderWithType: function(folderType) {
    var folders = this.server.foldersByType[folderType];
    return folders[0];
  },
};

var TestActiveSyncAccountMixins = {
  __constructor: function(self, opts) {
    self.eAccount = self.eOpAccount =
      self.T.actor('ActiveSyncAccount', self.__name, null, self);

    self._opts = opts;
    if (!opts.universe)
      throw new Error("Universe not specified!");
    if (!opts.universe.__testAccounts)
      throw new Error("Universe is not of the right type: " + opts.universe);

    self.accountId = null;
    self.universe = null;
    self.MailAPI = null;
    self.testUniverse = opts.universe;
    self.testUniverse.__testAccounts.push(this);
    // If a server was not explicitly provided, then create one that should
    // have a lifetime of this current test step.  We use the blackboard
    // instead of the universe because a freshly started universe currently
    // does not know about the universe it is replacing.
    if (!opts.server) {
      if (!self.RT.blackboard.testActiveSyncServer) {
        self.RT.blackboard.testActiveSyncServer =
          self.T.actor('testActiveSyncServer', 'S',
                       { universe: opts.universe });
      }
      self.testServer = self.RT.blackboard.testActiveSyncServer;
    }
    else {
      self.testServer = opts.server;
    }

    // dummy attributes to be more like IMAP to reuse some logic:
    self._unusedConnections = 0;

    if (opts.restored) {
      self.testUniverse.__restoredAccounts.push(this);
      self._do_issueRestoredAccountQueries();
    }
    else {
      self._do_createAccount();
    }
  },

  _do_issueRestoredAccountQueries: function() {
    var self = this;
    self.T.convenienceSetup(self, 'issues helper queries', function() {
      self.__attachToLogger(LOGFAB.testAccount(self, null, self.__name));

      self.universe = self.testUniverse.universe;
      self.MailAPI = self.testUniverse.MailAPI;

      var idxAccount = self.testUniverse.__testAccounts.indexOf(self);
      self.account = self.universe.accounts[idxAccount];
      self.accountId = self.account.id;
    });
  },

  _do_createAccount: function() {
    var self = this;
    /**
     * Create a test account as defined by TEST_PARAMS and query for the list of
     * all accounts and folders, advancing to the next test when both slices are
     * populated.
     */
    self.T.convenienceSetup(self, 'creates test account', function() {
      self.__attachToLogger(LOGFAB.testAccount(self, null, self.__name));

      self.RT.reportActiveActorThisStep(self.eAccount);
      self.expect_accountCreated();

      self.universe = self.testUniverse.universe;
      self.MailAPI = self.testUniverse.MailAPI;

      self.MailAPI.tryToCreateAccount(
        {
          displayName: 'test',
          emailAddress: 'test@aslocalhost',
          password: 'test',
          accountName: self._opts.name || null,
        },
        null,
        function accountMaybeCreated(error) {
          if (error) {
            self._logger.accountCreationError(error);
            return;
          }

          var idxAccount = self.testUniverse.__testAccounts.indexOf(self);
          self.account = self.universe.accounts[idxAccount];
          self.accountId = self.account.id;

          // Because folder list synchronizing happens as an operation, we want
          // to wait for that operation to complete before declaring the account
          // created.
          self.universe.waitForAccountOps(self.account, function() {
            self._logger.accountCreated();
          });
        });
    });
  },

  expect_shutdown: function() {
    this.RT.reportActiveActorThisStep(this.eAccount);
    this.eAccount.expectOnly__die();
  },

  expect_saveState: function() {
    this.RT.reportActiveActorThisStep(this.eAccount);
    this.eAccount.expect_saveAccountState_begin();
    this.eAccount.expect_saveAccountState_end();
  },

  _expect_restore: function() {
    this.RT.reportActiveActorThisStep(this.eAccount);
  },

  do_createTestFolder: function(folderName, messageSetDef) {
    var self = this,
        testFolder = this.T.thing('testFolder', folderName);
    testFolder.connActor = this.T.actor('ActiveSyncFolderConn', folderName);
    testFolder.storageActor = this.T.actor('FolderStorage', folderName);
    testFolder.serverFolder = null;
    testFolder.messages = null;
    testFolder._liveSliceThings = [];

    this.T.convenienceSetup(this, 'create test folder', testFolder, function() {
      self.expect_foundFolder(true);
      testFolder.serverFolder = self.testServer.server.addFolder(
        folderName, null, null, messageSetDef);
      testFolder.messages = testFolder.serverFolder.messages;
      self.expect_runOp('syncFolderList', true, { local: false });
      MailUniverse.syncFolderList(self.account, function() {
        MailAPI.ping(function() {
          testFolder.mailFolder = self.testUniverse.allFoldersSlice
                                      .getFirstFolderWithName(folderName);
          self._logger.foundFolder(!!testFolder.mailFolder,
                                   testFolder.mailFolder);
          testFolder.id = testFolder.mailFolder.id;

          testFolder.connActor.__attachToLogger(
            self.testUniverse.__folderConnLoggerSoup[testFolder.id]);
          testFolder.storageActor.__attachToLogger(
            self.testUniverse.__folderStorageLoggerSoup[testFolder.id]);
        });
      });
    });
    return testFolder;
  },

  // copy-paste-modify of the IMAP by-name variant
  do_useExistingFolderWithType: function(folderType, suffix, oldFolder) {
    var self = this,
        folderName = folderType + suffix,
        testFolder = this.T.thing('testFolder', folderName);
    testFolder.connActor = this.T.actor('ActiveSyncFolderConn', folderName);
    testFolder.storageActor = this.T.actor('FolderStorage', folderName);
    testFolder.serverFolder = null;
    testFolder.messages = null;
    testFolder._approxMessageCount = 30;
    testFolder._liveSliceThings = [];
    this.T.convenienceSetup(this, 'find test folder', testFolder, function() {
      self.expect_foundFolder(true);
      testFolder.serverFolder = self.testServer.getFirstFolderWithType(
        folderType);
      testFolder.messages = testFolder.serverFolder.messages;
      testFolder.mailFolder =
        self.testUniverse.allFoldersSlice.getFirstFolderWithType(folderType);
      self._logger.foundFolder(!!testFolder.mailFolder, testFolder.mailFolder);
      testFolder.id = testFolder.mailFolder.id;
      if (oldFolder)
        testFolder.messages = oldFolder.messages;

      testFolder.connActor.__attachToLogger(
        self.testUniverse.__folderConnLoggerSoup[testFolder.id]);
      testFolder.storageActor.__attachToLogger(
        self.testUniverse.__folderStorageLoggerSoup[testFolder.id]);
    });
    return testFolder;
  },

  // XXX experimental attempt to re-create IMAP case; will need more love to
  // properly unify things.
  do_viewFolder: function(desc, testFolder, expectedValues, expectedFlags,
                          extraFlags, _saveToThing) {
    var self = this;
    this.T.action(this, desc, testFolder, 'using', testFolder.connActor,
                  function() {
      var totalExpected = self._expect_dateSyncs(testFolder, expectedValues,
                                                 extraFlags);
      if (expectedValues) {
        // Generate overall count expectation and first and last message
        // expectations by subject.
        self.expect_messagesReported(totalExpected);
        if (totalExpected) {
          self.expect_messageSubject(
            0, testFolder.messages[0].subject);
          self.expect_messageSubject(
            totalExpected - 1,
            testFolder.messages[totalExpected - 1].subject);
        }
        self.expect_sliceFlags(expectedFlags.top, expectedFlags.bottom,
                               expectedFlags.grow, 'synced');
      }

      var slice = self.MailAPI.viewFolderMessages(testFolder.mailFolder);
      slice.oncomplete = function() {
        self._logger.messagesReported(slice.items.length);
        if (totalExpected) {
          self._logger.messageSubject(0, slice.items[0].subject);
          self._logger.messageSubject(
            totalExpected - 1, slice.items[totalExpected - 1].subject);
        }
        self._logger.sliceFlags(slice.atTop, slice.atBottom,
                                slice.userCanGrowDownwards, slice.status);
        if (_saveToThing) {
          _saveToThing.slice = slice;
          testFolder._liveSliceThings.push(_saveToThing);
        }
        else {
          slice.die();
        }
      };
    });
  },

  _expect_dateSyncs: function(testFolder, expectedValues, flag) {
    this.RT.reportActiveActorThisStep(this.eAccount);
    this.RT.reportActiveActorThisStep(testFolder.connActor);
    if (expectedValues) {
      if (!Array.isArray(expectedValues))
        expectedValues = [expectedValues];

      var totalMessageCount = 0;
      for (var i = 0; i < expectedValues.length; i++) {
        var einfo = expectedValues[i];
        totalMessageCount += einfo.count;
        if (this.universe.online) {
          testFolder.connActor.expect_syncDateRange_begin(null, null, null);
          if (einfo.filterType)
            testFolder.connActor.expect_inferFilterType(einfo.filterType);
          testFolder.connActor.expect_syncDateRange_end(
            einfo.full, einfo.flags, einfo.deleted);
        }
      }
    }
    if (this.universe.online && flag !== 'nosave') {
      this.eAccount.expect_saveAccountState_begin();
      this.eAccount.expect_saveAccountState_end();
    }
    else {
      // Make account saving cause a failure; also, connection reuse, etc.
      this.eAccount.expectNothing();
    }

    return totalMessageCount;
  },

  do_addMessageToFolder: function(folder, messageDef) {
    var self = this;
    this.T.convenienceSetup(this, 'add message to', folder, function() {
      self.RT.reportActiveActorThisStep(self.eAccount);
      folder.serverFolder.addMessage(messageDef);
    });
  },

  do_addMessagesToFolder: function(folder, messageSetDef) {
    var self = this;
    this.T.convenienceSetup(this, 'add messages to', folder, function() {
      self.RT.reportActiveActorThisStep(self.eAccount);
      folder.serverFolder.addMessages(messageSetDef);
    });
  },
};

var LOGFAB = exports.LOGFAB = $log.register($module, {
  bridgeSnoop: {
    type: $log.CLIENT,
    subtype: $log.CLIENT,
    events: {
      apiSend: { type: false, msg: false },
      bridgeSend: { type: false, msg: false },
    },
  },
  testUniverse: {
    type: $log.TEST_SYNTHETIC_ACTOR,
    subtype: $log.DAEMON,
    topBilling: true,

    events: {
      createUniverse: {},
      queriesIssued: {},

      dbRowPresent: { table: true, prefix: true, present: true },

      killedOperations: { length: true, ops: false },
      operationsDone: {},
    },
    errors: {
      dbProblem: { err: false },
    },
  },
  testAccount: {
    type: $log.TEST_SYNTHETIC_ACTOR,
    subtype: $log.CLIENT,
    topBilling: true,

    events: {
      accountCreated: {},
      foundFolder: { found: true, rep: false },

      deletionNotified: { count: true },
      creationNotified: { count: true },
      sliceDied: { handle: true },

      appendNotified: {},
      manipulationNotified: {},

      splice: { index: true, howMany: true },
      sliceFlags: { top: true, bottom: true, grow: true, status: true },
      messagesReported: { count: true },
      messageSubject: { index: true, subject: true },

      changesReported: { additions: true, changes: true, deletions: true },
    },
    errors: {
      accountCreationError: { err: false },

      folderCreationError: { err: false },
      unexpectedChange: { subject: false },
      changeMismatch: { field: false, expectedValue: false },
    },
  },
  testActiveSyncServer: {
    type: $log.SERVER,
    topBilling: true,

    events: {
      started: { port: false },
      stopped: {},

      request: { method: false, path: false, headers: false },
      requestBody: { },
      response: { status: false, headers: false },
    },
    errors: {
      responseError: { err: false },
    },
    // I am putting these under TEST_ONLY_ as a hack to get these displayed
    // differently since they are walls of text.
    TEST_ONLY_events: {
      requestBody: { body: false },
      response: { body: false },
    },
  },
});

exports.TESTHELPER = {
  LOGFAB_DEPS: [
    LOGFAB,
    $mailuniverse.LOGFAB, $mailbridge.LOGFAB,
    $mailslice.LOGFAB,
    $errbackoff.LOGFAB,
    // IMAP!
    $imapacct.LOGFAB, $imapfolder.LOGFAB, $imapjobs.LOGFAB,
    $imapjs.LOGFAB,
    // SMTP!
    $smtpacct.LOGFAB,
    // ActiveSync!
    $activesyncacct.LOGFAB, $activesyncfolder.LOGFAB, $activesyncjobs.LOGFAB,
  ],
  actorMixins: {
    testUniverse: TestUniverseMixins,
    testAccount: TestCommonAccountMixins,
    testActiveSyncServer: TestActiveSyncServerMixins,
  }
};

});<|MERGE_RESOLUTION|>--- conflicted
+++ resolved
@@ -730,19 +730,6 @@
     return testFolder;
   },
 
-<<<<<<< HEAD
-  /**
-   * @args[
-   *   @param[doNotExpect #:optional Boolean]{
-   *     If true, do not add the injected messages into the set of known (to
-   *     testhelper) messages so that we do not generate expectations on the
-   *     headers.  Use this is adding messages to a folder that we expect to
-   *     not learn about because we are testing failures.
-   *   }
-   * ]
-   */
-  _do_addMessagesToTestFolder: function(testFolder, desc, messageSetDef, opts) {
-=======
   do_useExistingFolderWithType: function(folderType, suffix, oldFolder) {
     var self = this,
         folderName = folderType + suffix,
@@ -768,8 +755,17 @@
   },
 
 
-  _do_addMessagesToTestFolder: function(testFolder, desc, messageSetDef) {
->>>>>>> 2acfa43b
+  /**
+   * @args[
+   *   @param[doNotExpect #:optional Boolean]{
+   *     If true, do not add the injected messages into the set of known (to
+   *     testhelper) messages so that we do not generate expectations on the
+   *     headers.  Use this is adding messages to a folder that we expect to
+   *     not learn about because we are testing failures.
+   *   }
+   * ]
+   */
+  _do_addMessagesToTestFolder: function(testFolder, desc, messageSetDef, opts) {
     var self = this;
     this.T.convenienceSetup(this, desc, testFolder,function(){
       self.RT.reportActiveActorThisStep(self.eImapAccount);
