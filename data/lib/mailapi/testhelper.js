define(function(require, exports, $module) {

var $log = require('rdcommon/log'),
    $mailuniverse = require('mailapi/mailuniverse'),
    $mailbridge = require('mailapi/mailbridge'),
    $maildb = require('mailapi/maildb'),
    $date = require('mailapi/date'),
    $accountcommon = require('mailapi/accountcommon'),
    $imapacct = require('mailapi/imap/account'),
    $activesyncacct = require('mailapi/activesync/account'),
    $activesyncfolder = require('mailapi/activesync/folder'),
    $activesyncjobs = require('mailapi/activesync/jobs'),
    $fakeacct = require('mailapi/fake/account'),
    $mailslice = require('mailapi/mailslice'),
    $sync = require('mailapi/syncbase'),
    $imapfolder = require('mailapi/imap/folder'),
    $imapjobs = require('mailapi/imap/jobs'),
    $util = require('mailapi/util'),
    $errbackoff = require('mailapi/errbackoff'),
    $imapjs = require('imap'),
    $smtpacct = require('mailapi/smtp/account');

function checkFlagDefault(flags, flag, def) {
  if (!flags || !flags.hasOwnProperty(flag))
    return def;
  return flags[flag];
}

var TestUniverseMixins = {
  __constructor: function(self, opts) {
    self.eUniverse = self.T.actor('MailUniverse', self.__name, null, self);

    var lazyConsole = self.T.lazyLogger('console');

    gConsoleLogFunc = function(msg) {
      lazyConsole.value(msg);
    };

    if (!opts)
      opts = {};

    self.universe = null;
    self.MailAPI = null;

    self._bridgeLog = null;

    // self-registered accounts that belong to this universe
    self.__testAccounts = [];
    // Self-registered accounts that think they are getting restored; we use
    // this to let them hook into the universe bootstrap process when their
    // corresponding loggers will be created.
    self.__restoredAccounts = [];

    self.__folderConnLoggerSoup = {};
    self.__folderStorageLoggerSoup = {};

    // Pick a 'now' for the purposes of our testing that does not change
    // throughout the test.  We really don't want to break because midnight
    // happened during the test run.
    // Of course, we don't want to future-date things and have servers be
    // mad at us either, so let's have yesterday be our current time.  We use
    // our time-warp functionality on the server to make this okay.
    if (!opts.hasOwnProperty('realDate') || opts.realDate === false) {
      self._useDate = new Date(Date.now() - 24 * 60 * 60 * 1000);
      // our nominal timezone is GMT-5; adjust the date we use to this end
      var datezone = new Date(),
          zone = datezone.getTimezoneOffset() / -60,
          zoneDelta = 5 - zone;

      self._useDate.setHours(12 + zoneDelta, 0, 0, 0);
      $date.TEST_LetsDoTheTimewarpAgain(self._useDate);
      var DISABLE_THRESH_USING_FUTURE = -60 * 60 * 1000;
      // These are all the default values that tests code against by default.
      // If a test wants to use different values,
      $sync.TEST_adjustSyncValues({
        fillSize: 15,
        days: 7,
        scaleFactor: 1.6,
        // We don't want to test this at scale as part of our unit tests, so
        // crank it way up so we don't ever accidentally run into this.
        bisectThresh: 2000,
        tooMany: 2000,
        refreshNonInbox: DISABLE_THRESH_USING_FUTURE,
        refreshInbox: DISABLE_THRESH_USING_FUTURE,
        oldIsSafeForRefresh: DISABLE_THRESH_USING_FUTURE,
        refreshOld: DISABLE_THRESH_USING_FUTURE,
        useRangeNonInbox: DISABLE_THRESH_USING_FUTURE,
        useRangeInbox: DISABLE_THRESH_USING_FUTURE
      });
    }
    else {
      self._useDate = new Date();
    }

    /**
     * Creates the mail universe, and a bridge, and MailAPI.
     */
    self.T.convenienceSetup(self, 'initializes', self.eUniverse, function() {
      self.__attachToLogger(LOGFAB.testUniverse(self, null, self.__name));
      self._bridgeLog = LOGFAB.bridgeSnoop(self, self._logger, self.__name);

      self.RT.captureAllLoggersByType(
        'ImapFolderConn', self.__folderConnLoggerSoup);
      self.RT.captureAllLoggersByType(
        'FolderStorage', self.__folderStorageLoggerSoup);

      for (var iAcct = 0; iAcct < self.__restoredAccounts.length; iAcct++) {
        var testAccount = self.__restoredAccounts[iAcct];
        testAccount._expect_restore();
      }

      self.expect_createUniverse();

      self.expect_queriesIssued();
      var callbacks = $_allback.allbackMaker(
        ['accounts', 'folders'],
        function gotSlices() {
          self._logger.queriesIssued();
        });

      var testOpts = {};
      if (opts.dbDelta)
        testOpts.dbVersion = $maildb.CUR_VERSION + opts.dbDelta;
      if (opts.dbVersion)
        testOpts.dbVersion = opts.dbVersion;
      if (opts.nukeDb)
        testOpts.nukeDb = opts.nukeDb;

      MailUniverse = self.universe = new $_mailuniverse.MailUniverse(
        function onUniverse() {
          console.log('Universe created');
          var TMB = MailBridge = new $_mailbridge.MailBridge(self.universe);
          var TMA = MailAPI = self.MailAPI = new $_mailapi.MailAPI();
          TMA.__bridgeSend = function(msg) {
            self._bridgeLog.apiSend(msg.type, msg);
            window.setZeroTimeout(function() {
                                    TMB.__receiveMessage(msg);
                                  });
          };
          TMB.__sendMessage = function(msg) {
            self._bridgeLog.bridgeSend(msg.type, msg);
            window.setZeroTimeout(function() {
                                    TMA.__bridgeReceive(msg);
                                  });
          };
          self._logger.createUniverse();


          gAllAccountsSlice = self.allAccountsSlice =
            self.MailAPI.viewAccounts(false);
          gAllAccountsSlice.oncomplete = callbacks.accounts;

          gAllFoldersSlice = self.allFoldersSlice =
            self.MailAPI.viewFolders('navigation');
          gAllFoldersSlice.oncomplete = callbacks.folders;
        },
        testOpts);
    });
    self.T.convenienceDeferredCleanup(self, 'cleans up', self.eUniverse,
                                      function() {
      if (self.universe) {
        for (var i = 0; i < self.__testAccounts.length; i++) {
          self.__testAccounts[i].expect_shutdown();
        }
        self.universe.shutdown();
      }
    });
  },

  do_timewarpNow: function(useAsNowTS, humanMsg) {
    var self = this;
    this.T.convenienceSetup(humanMsg, function() {
      self._useDate = useAsNowTS;
      for (var i = 0; i < self.__testAccounts.length; i++) {
        self.__testAccounts[i]._useDate = useAsNowTS;
      }
      $date.TEST_LetsDoTheTimewarpAgain(useAsNowTS);
    });
  },

  do_adjustSyncValues: function(useSyncValues) {
    this.T.convenienceSetup('adjust sync values for test', function() {
      $sync.TEST_adjustSyncValues(useSyncValues);
    });
  },

  do_saveState: function() {
    var self = this;
    this.T.action('save state', function() {
      for (var i = 0; i < self.__testAccounts.length; i++) {
        self.__testAccounts[i].expect_saveState();
      }
      self.universe.saveUniverseState();
    });
  },

  do_shutdown: function() {
    var self = this;
    this.T.convenienceSetup('shutdown', this, this.__testAccounts, function() {
      for (var i = 0; i < self.__testAccounts.length; i++) {
        self.__testAccounts[i].expect_shutdown();
      }
      self.universe.shutdown();
    });
  },

  /**
   * Start/stop pretending to be offline.  In this case, pretending means that
   * we claim we are offline but do not tear down our IMAP connections.
   */
  do_pretendToBeOffline: function(beOffline, runBefore) {
    var step = this.T.convenienceSetup(
      beOffline ? 'go offline' : 'go online',
      function() {
        if (runBefore)
          runBefore();
        window.navigator.connection.TEST_setOffline(beOffline);
      });
    // the step isn't boring if we add expectations to it.
    if (runBefore)
      step.log.boring(false);
  },

  /**
   * Issue range queries on the database, failing if rows are present in any
   * of the given
   */
  help_checkDatabaseDoesNotContain: function(tablesAndKeyPrefixes) {
    var self = this;
    var idb = self.universe._db._db,
        desiredStores = [], i, checkArgs;

    for (i = 0; i < tablesAndKeyPrefixes.length; i++) {
      checkArgs = tablesAndKeyPrefixes[i];
      desiredStores.push(checkArgs.table);
    }
    var trans = idb.transaction(desiredStores, 'readonly');

    tablesAndKeyPrefixes.forEach(function(checkArgs) {
      self.expect_dbRowPresent(checkArgs.table, checkArgs.prefix, false);
      var store = trans.objectStore(checkArgs.table),
          range = IDBKeyRange.bound(checkArgs.prefix,
                                    checkArgs.prefix + '\ufff0',
                                    false, false),
          req = store.get(range);
      req.onerror = function(event) {
        self._logger.dbProblem(event.target.errorCode);
      };
      req.onsuccess = function() {
        self._logger.dbRowPresent(
          checkArgs.table, checkArgs.prefix, req.result !== undefined);
      };
    });
  },

  do_killQueuedOperations: function(testAccount, opsType, count, saveTo) {
    var self = this;
    this.T.action(this, 'kill operations for', testAccount, function() {
      self.expect_killedOperations(count);

      var ops = self.universe._opsByAccount[testAccount.accountId][opsType];
      var killed = ops.splice(0, ops.length);
      self._logger.killedOperations(killed.length, killed);
      if (saveTo)
        saveTo.ops = killed;
    });
  },

  do_restoreQueuedOperationsAndWait: function(testAccount, killedThing,
                                              expectFunc) {
    var self = this;
    this.T.action(this, 'restore operations from', killedThing, 'on',
                  testAccount, 'and wait', function() {
      if (expectFunc)
        expectFunc();
      self.expect_operationsDone();
      for (var i = 0; i < killedThing.ops.length; i++) {
        self.universe._queueAccountOp(testAccount.account,
                                      killedThing.ops[i]);
      }
      self.universe.waitForAccountOps(testAccount.account, function() {
        self._logger.operationsDone();
      });
    });
  },
};

/**
 * This is test account functionality common to both ActiveSync and IMAP.
 * During the constructor, we mix-in the bits
 */
var TestCommonAccountMixins = {
  __constructor: function(self, opts) {
    function mix(source, target) {
      for (var key in source) {
        target[key] = source[key];
      }
    }
    // -- IMAP
    if (TEST_PARAMS.type === 'imap') {
      mix(TestImapAccountMixins, self);
    }
    // -- ActiveSync
    else if (TEST_PARAMS.type === 'activesync') {
      mix(TestActiveSyncAccountMixins, self);
    }
    // -- Problem!
    else {
      throw new Error('Unknown account type provided by ' +
                      'GELAM_TEST_ACCOUNT_TYPE environemnt variable: ' +
                      TEST_PARAMS.type);
    }
    self.__constructor(self, opts);
  },

  /**
   * @args[
   *   @param[viewThing]
   *   @param[expected @dict[
   *     @key[additions #:optional @listof[MailHeader]]{
   *       List of headers/header-like things we expect to be added.  We will
   *       only test based on distinct characteristics like the subject, not
   *       values that can't/shouldn't be known a priori like the UID, etc.
   *     }
   *     @key[changes @listof[
   *       @list[MailHeader attrName attrValue]{
   *         The header that we expect to change, and the name of the field
   *         that we expect to change and the value we expect it to have after
   *         the change.  We don't know what the previous value is and the
   *         the notification does not currently compute the field that changed,
   *         so be careful about ensuring that the value didn't start out with
   *         the right value.
   *       }
   *     ]
   *     @key[deletions @listof[MailHeader]]{
   *       The MailHeader that we expect to be deleted.
   *     }
   *   ]]
   *  @param[expectedFlags]
   *  @param[completeCheckOn #:optional @oneof[
   *    @default{
   *      The slice's oncomplete method is used.
   *    }
   *    @case['roundtrip']{
   *      Expect that we will have heard all modifications by the time a ping
   *      issued during the call has its callback invoked.  (Make sure to call
   *      this method after issuing the mutations for this to work out...)
   *    }
   * ]
   */
  expect_headerChanges: function(viewThing, expected, expectedFlags,
                                 completeCheckOn) {
    this.RT.reportActiveActorThisStep(this);

    var changeMap = {}, self = this;
    // - generate expectations and populate changeMap
    var i, iExp, expAdditionRep = {}, expDeletionRep = {}, expChangeRep = {};
    if (expected.hasOwnProperty('additions') && expected.additions) {
      for (i = 0; i < expected.additions.length; i++) {
        var msgThing = expected.additions[i], subject;
        expAdditionRep[msgThing.subject || msgThing.headerInfo.subject] = true;
      }
    }
    for (i = 0; i < expected.deletions.length; i++) {
      expDeletionRep[expected.deletions[i].subject] = true;
    }
    for (i = 0; i < expected.changes.length; i++) {
      var change = expected.changes[i];
      // We're not actually logging what attributes changed here; we verify
      // correctness with an assertion check that logs an error on mis-match.
      expChangeRep[change[0].subject] = true;
      // There may be more than one attribute to check.
      // (And eventually, there may need to be set-ish checks like for custom
      // tags.)
      var expChanges = changeMap[change[0].subject] = [];
      for (iExp = 1; iExp < change.length; iExp += 2) {
        expChanges.push({ field: change[iExp], value: change[iExp+1] });
      }
    }
    this.expect_changesReported(expAdditionRep, expChangeRep, expDeletionRep);
    if (expectedFlags)
      this.expect_sliceFlags(expectedFlags.top, expectedFlags.bottom,
                             expectedFlags.grow, 'synced');

    // - listen for the changes
    var additionRep = {}, changeRep = {}, deletionRep = {},
        eventCounter = 0;
    viewThing.slice.onadd = function(item) {
      additionRep[item.subject] = true;
      if (eventCounter && --eventCounter === 0)
        completed();
    };
    viewThing.slice.onchange = function(item) {
      changeRep[item.subject] = true;
      var changeEntries = changeMap[item.subject];
      if (!changeEntries) {
        self._logger.unexpectedChange(item.subject);
        return;
      }
      changeEntries.forEach(function(changeEntry) {
        if (item[changeEntry.field] !== changeEntry.value)
          self._logger.changeMismatch(changeEntry.field, changeEntry.value);
      });
      if (eventCounter && --eventCounter === 0)
        completed();
    };
    viewThing.slice.onremove = function(item) {
      deletionRep[item.subject] = true;
      if (eventCounter && --eventCounter === 0)
        completed();
    };
    var completed = function completed() {
      if (!completeCheckOn)
        self._logger.messagesReported(viewThing.slice.items.length);
      self._logger.changesReported(additionRep, changeRep, deletionRep);
      if (expectedFlags)
        self._logger.sliceFlags(viewThing.slice.atTop, viewThing.slice.atBottom,
                                viewThing.slice.userCanGrowDownwards,
                                viewThing.slice.status);

      viewThing.slice.onchange = null;
      viewThing.slice.onremove = null;
    };
    if (completeCheckOn === 'roundtrip') {
      this.MailAPI.ping(completed);
    }
    else if (typeof(completeCheckOn) === 'number') {
      eventCounter = completeCheckOn;
    } else {
      viewThing.slice.oncomplete = completed;
    }
  },

  do_openFolderView: function(viewName, testFolder, expectedValues,
                              expectedFlags) {
    var viewThing = this.T.thing('folderView', viewName);
    viewThing.testFolder = testFolder;
    viewThing.slice = null;
    viewThing.offset = 0;
    this.do_viewFolder('opens', testFolder, expectedValues, expectedFlags,
                       viewThing);
    return viewThing;
  },

  do_closeFolderView: function(viewThing) {
    var self = this;
    this.T.action(this, 'close', viewThing, function() {
      var testFolder = viewThing.testFolder;
      var idx = testFolder._liveSliceThings.indexOf(viewThing);
      if (idx === -1)
        throw new Error('Trying to close a non-live slice thing!');
      testFolder._liveSliceThings.splice(idx, 1);
      self.expect_sliceDied(viewThing.slice.handle);
      viewThing.slice.ondead = function() {
        self._logger.sliceDied(viewThing.slice.handle);
      };
      viewThing.slice.die();
      // This frees up a connection.
      self._unusedConnections++;
    });
  },

  expect_runOp: function(jobName, accountSave, flags) {
    this.RT.reportActiveActorThisStep(this.eOpAccount);
    if (checkFlagDefault(flags, 'local', true)) {
      this.eOpAccount.expect_runOp_begin('local_do', jobName);
      this.eOpAccount.expect_runOp_end('local_do', jobName);
    }
    this.eOpAccount.expect_runOp_begin('do', jobName);
    // activesync does not care about connections
    if (checkFlagDefault(flags, 'conn', false)  &&
        ('expect_connection' in this)) {
      this.expect_connection();
      this.eOpAccount.expect_releaseConnection();
    }
    this.eOpAccount.expect_runOp_end('do', jobName);
    if (accountSave)
      this.expect_saveState();
  },
};

var TestImapAccountMixins = {
  __constructor: function(self, opts) {
    self.eImapAccount = self.eOpAccount =
      self.T.actor('ImapAccount', self.__name, null, self);
    self.eSmtpAccount = self.T.actor('SmtpAccount', self.__name, null, self);
    self.eBackoff = self.T.actor('BackoffEndpoint', self.__name, null, self);

    self._opts = opts;
    if (!opts.universe)
      throw new Error("Universe not specified!");
    if (!opts.universe.__testAccounts)
      throw new Error("Universe is not of the right type: " + opts.universe);

    self.accountId = null;
    self.universe = null;
    self.MailAPI = null;
    self.testUniverse = opts.universe;
    self.testUniverse.__testAccounts.push(this);
    self._useDate = self.testUniverse._useDate;
    /**
     * Very simple/primitive connection book-keeping.  We only alter this in
     * a test step if the connection will outlive the step, such as when
     * opening a slice and leaving it open.  A single step that opens
     * multiple connections is beyond our automated ken and needs to either be
     * manually handled or update this common logic.
     */
    self._unusedConnections = 0;

    if (opts.restored) {
      self.testUniverse.__restoredAccounts.push(this);
      self._do_issueRestoredAccountQueries();
    }
    else {
      self._do_createAccount();
    }
  },

  /**
   * Expect that a mutex operation will be run on the provided storageActor of
   * the given type.  Ignore block load and deletion notifications during this
   * time.
   */
  _expect_storage_mutexed: function(storageActor, syncType) {
    this.RT.reportActiveActorThisStep(storageActor);
    storageActor.expect_mutexedCall_begin(syncType);
    storageActor.expect_mutexedCall_end(syncType);
    storageActor.ignore_loadBlock_begin();
    storageActor.ignore_loadBlock_end();
    storageActor.ignore_deleteFromBlock();
  },

  expect_shutdown: function() {
    this.RT.reportActiveActorThisStep(this.eImapAccount);
    this.eImapAccount.expectOnly__die();
    this.RT.reportActiveActorThisStep(this.eSmtpAccount);
    this.eSmtpAccount.expectOnly__die();
  },

  expect_saveState: function() {
    this.RT.reportActiveActorThisStep(this.eImapAccount);
    this.eImapAccount.expect_saveAccountState_begin();
    this.eImapAccount.expect_saveAccountState_end();
  },

  expect_connection: function() {
    if (!this._unusedConnections) {
      this.eImapAccount.expect_createConnection();
      // caller will need to decrement this if they are going to keep the
      // connection alive; we are expecting it to become available again at
      // the end of the step...
      this._unusedConnections++;
    }
    this.eImapAccount.expect_reuseConnection();
  },

  _expect_restore: function() {
    this.RT.reportActiveActorThisStep(this.eImapAccount);
    this.RT.reportActiveActorThisStep(this.eSmtpAccount);
    this.RT.reportActiveActorThisStep(this.eBackoff);
  },

  _do_issueRestoredAccountQueries: function() {
    var self = this;
    self.T.convenienceSetup(self, 'issues helper queries', function() {
      self.__attachToLogger(LOGFAB.testAccount(self, null, self.__name));

      self.universe = self.testUniverse.universe;
      self.MailAPI = self.testUniverse.MailAPI;

      self.account = self.compositeAccount =
             self.universe.accounts[
               self.testUniverse.__testAccounts.indexOf(self)];
      self.imapAccount = self.compositeAccount._receivePiece;
      self.smtpAccount = self.compositeAccount._sendPiece;
      self.accountId = self.compositeAccount.id;
    });
  },

  _do_createAccount: function() {
    var self = this;
    /**
     * Create a test account as defined by TEST_PARAMS and query for the list of
     * all accounts and folders, advancing to the next test when both slices are
     * populated.
     */
    self.T.convenienceSetup(self, 'creates test account', function() {
      self.__attachToLogger(LOGFAB.testAccount(self, null, self.__name));

      self.RT.reportActiveActorThisStep(self.eImapAccount);
      self.RT.reportActiveActorThisStep(self.eSmtpAccount);
      self.RT.reportActiveActorThisStep(self.eBackoff);
      self.expect_accountCreated();

      self.universe = self.testUniverse.universe;
      self.MailAPI = self.testUniverse.MailAPI;
      self.rawAccount = null;

      // we expect the connection to be reused and release to sync the folders
      self._unusedConnections = 1;
      self.eImapAccount.expect_runOp_begin('do', 'syncFolderList');
      self.expect_connection();
      self.eImapAccount.expect_releaseConnection();
      self.eImapAccount.expect_runOp_end('do', 'syncFolderList');
      // we expect the account state to be saved after syncing folders
      self.eImapAccount.expect_saveAccountState_begin();
      self.eImapAccount.expect_saveAccountState_end();

      self.MailAPI.tryToCreateAccount(
        {
          displayName: TEST_PARAMS.name,
          emailAddress: TEST_PARAMS.emailAddress,
          password: TEST_PARAMS.password,
          accountName: self._opts.name || null,
        },
        null,
        function accountMaybeCreated(error) {
          if (error)
            do_throw('Failed to create account: ' + TEST_PARAMS.emailAddress +
                     ': ' + error);
          var idxAccount = self.testUniverse.__testAccounts.indexOf(self);
          self.account = self.compositeAccount =
            self.universe.accounts[idxAccount];
          self.imapAccount = self.compositeAccount._receivePiece;
          self.smtpAccount = self.compositeAccount._sendPiece;
          self.accountId = self.compositeAccount.id;

          // Because folder list synchronizing happens as an operation, we want
          // to wait for that operation to complete before declaring the account
          // created.
          self.universe.waitForAccountOps(self.compositeAccount, function() {
            self._logger.accountCreated();
          });
        });
    }).timeoutMS = 5000; // there can be slow startups...
  },

  /**
   * Create a folder and populate it with a set of messages.
   */
  do_createTestFolder: function(folderName, messageSetDef) {
    var self = this,
        testFolder = this.T.thing('testFolder', folderName);
    testFolder.connActor = this.T.actor('ImapFolderConn', folderName);
    testFolder.storageActor = this.T.actor('FolderStorage', folderName);

    testFolder.id = null;
    testFolder.mailFolder = null;
    testFolder.messages = null;
    testFolder._approxMessageCount = messageSetDef.count;
    testFolder._liveSliceThings = [];
    this.T.convenienceSetup('delete test folder', testFolder, 'if it exists',
                            function() {
      var existingFolder = gAllFoldersSlice.getFirstFolderWithName(folderName);
      if (!existingFolder)
        return;
      self.RT.reportActiveActorThisStep(self.eImapAccount);
      self.RT.reportActiveActorThisStep(self);
      self.expect_connection();
      self.eImapAccount.expect_releaseConnection();
      self.eImapAccount.expect_deleteFolder();
      self.expect_deletionNotified(1);

      gAllFoldersSlice.onsplice = function(index, howMany, added,
                                           requested, expected) {
        gAllFoldersSlice.onsplice = null;
        self._logger.deletionNotified(howMany);
      };
      MailUniverse.accounts[0].deleteFolder(existingFolder.id);
    });

    this.T.convenienceSetup(self.eImapAccount, 'create test folder', testFolder,
                            function(){
      self.RT.reportActiveActorThisStep(self);
      self.RT.reportActiveActorThisStep(testFolder.connActor);
      self.RT.reportActiveActorThisStep(testFolder.storageActor);
      self.eImapAccount.expect_runOp_begin('local_do', 'createFolder');
      self.eImapAccount.expect_runOp_end('local_do', 'createFolder');
      self.eImapAccount.expect_runOp_begin('do', 'createFolder');
      self.expect_connection();
      self.eImapAccount.expect_releaseConnection();
      self.eImapAccount.expect_runOp_end('do', 'createFolder');
      self.expect_creationNotified(1);

      gAllFoldersSlice.onsplice = function(index, howMany, added,
                                           requested, expected) {
        gAllFoldersSlice.onsplice = null;
        self._logger.creationNotified(added.length);
        testFolder.mailFolder = added[0];
      };
      MailUniverse.createFolder(self.accountId, null, folderName, false,
        function createdFolder(err, folderMeta) {
        if (err) {
          self._logger.folderCreationError(err);
          return;
        }
        testFolder.id = folderMeta.id;
      });
    });

    if (messageSetDef.hasOwnProperty('count') &&
        messageSetDef.count === 0)
      return testFolder;

    this._do_addMessagesToTestFolder(testFolder, 'populate test folder',
                                     messageSetDef);

    return testFolder;
  },

  do_useExistingFolder: function(folderName, suffix, oldFolder) {
    var self = this,
        testFolder = this.T.thing('testFolder', folderName + suffix);
    testFolder.connActor = this.T.actor('ImapFolderConn', folderName);
    testFolder.storageActor = this.T.actor('FolderStorage', folderName);
    testFolder.messages = null;
    testFolder._liveSliceThings = [];
    this.T.convenienceSetup('find test folder', testFolder, function() {
      testFolder.mailFolder = gAllFoldersSlice.getFirstFolderWithName(
                                folderName);
      testFolder.id = testFolder.mailFolder.id;
      if (oldFolder)
        testFolder.messages = oldFolder.messages;

      testFolder.connActor.__attachToLogger(
        self.testUniverse.__folderConnLoggerSoup[testFolder.id]);
      testFolder.storageActor.__attachToLogger(
        self.testUniverse.__folderStorageLoggerSoup[testFolder.id]);
    });
    return testFolder;
  },

  _do_addMessagesToTestFolder: function(testFolder, desc, messageSetDef) {
    var self = this;
    this.T.convenienceSetup(this, desc, testFolder,function(){
      self.RT.reportActiveActorThisStep(self.eImapAccount);
      self.universe._testModeDisablingLocalOps = true;

      // the append will need to check out and check back-in a connection
      self.eImapAccount.expect_runOp_begin('do', 'append');
      if (testFolder._liveSliceThings.length === 0) {
        self.expect_connection();
        self.eImapAccount.expect_releaseConnection();
      }
      self.eImapAccount.expect_runOp_end('do', 'append');
      self.expect_appendNotified();

      var messageBodies;
      if (messageSetDef instanceof Function) {
        messageBodies = messageSetDef();
      }
      else {
        var generator = new $fakeacct.MessageGenerator(self._useDate, 'body');
        messageBodies = generator.makeMessages(messageSetDef);
      }
      // no messages in there yet, just use the list as-is
      if (!testFolder.messages) {
        testFolder.messages = messageBodies;
      }
      // messages already in there, need to insert them appropriately
      else {
        for (var i = 0; i < messageBodies.length; i++) {
          var idx = $util.bsearchForInsert(
            testFolder.messages, messageBodies[i],
            function (a, b) {
              // we only compare based on date because we require distinct dates
              // for this ordering, but we could track insertion sequence
              // which would correlate with UID and then be viable...
              return b.date - a.date;
            });
          testFolder.messages.splice(idx, 0, messageBodies[i]);
        }
      }
      MailUniverse.appendMessages(testFolder.id, messageBodies);
      MailUniverse.waitForAccountOps(self.compositeAccount, function() {
        self._logger.appendNotified();
        self.universe._testModeDisablingLocalOps = false;
      });
    }).timeoutMS = 1000 + 600 * messageSetDef.count; // appending can take a bit.
  },

  /**
   * Add messages to an existing test folder.
   */
  do_addMessagesToFolder: function(testFolder, messageSetDef) {
    this._do_addMessagesToTestFolder(testFolder, 'add messages to',
                                     messageSetDef);
  },

  /**
   * Provide a context in which to manipulate the contents of a folder by
   * getting a view of the messages in the folder, calling a user function
   * to trigger manipulations, then waiting for the mutation queue to get
   * drained.
   */
  do_manipulateFolder: function(testFolder, noLocal, manipFunc) {
    var self = this;
    this.T.action(this, 'manipulates folder', testFolder, function() {
      if (noLocal)
        self.universe._testModeDisablingLocalOps = true;
      self.expect_manipulationNotified();
      self.RT.reportActiveActorThisStep(self.eImapAccount);
      if (self.universe.online) {
        // Turn on set matching since connection reuse and account saving are
        // not strongly ordered, nor do they need to be.
        self.eImapAccount.expectUseSetMatching();
        self.expect_connection();
        self.expect_saveState();
      }
      self.eImapAccount.asyncEventsAreComingDoNotResolve();

      // XXX we want to put the system in a mode where the manipulations are
      // not played locally.
      var slice = self.MailAPI.viewFolderMessages(testFolder.mailFolder);
      slice.oncomplete = function() {
        manipFunc(slice);
        if (self.universe.online)
          self.eImapAccount.expect_releaseConnection();
        self.eImapAccount.asyncEventsAllDoneDoResolve();

        // Only wait on the operations completing after we are sure the bridge
        // has heard about them.
        self.MailAPI.ping(function() {
          MailUniverse.waitForAccountOps(MailUniverse.accounts[0], function() {
            // Only kill the slice after the ops complete so the slice stays
            // alive and so there is less connection reuse flapping.
            slice.ondead = function() {
              self._logger.manipulationNotified();
            };
            slice.die();

            if (noLocal)
              self.universe._testModeDisablingLocalOps = false;
          });
        });
      };
    });
  },

  do_manipulateFolderView: function(viewThing, noLocal, manipFunc) {
    var self = this;
    this.T.action(this, 'manipulates folder view', viewThing, function() {
      if (noLocal)
        self.universe._testModeDisablingLocalOps = true;
      self.expect_manipulationNotified();
      manipFunc(viewThing.slice);
      self.MailAPI.ping(function() {
        MailUniverse.waitForAccountOps(MailUniverse.accounts[0], function() {
          self._logger.manipulationNotified();
          if (noLocal)
            self.universe._testModeDisablingLocalOps = false;
        });
      });
    });
  },

  _expect_dateSyncs: function(testFolder, expectedValues, flag) {
    this.RT.reportActiveActorThisStep(this.eImapAccount);
    this.RT.reportActiveActorThisStep(testFolder.connActor);
    if (expectedValues) {
      if (!Array.isArray(expectedValues))
        expectedValues = [expectedValues];

      var totalMessageCount = 0;
      for (var i = 0; i < expectedValues.length; i++) {
        var einfo = expectedValues[i];
        totalMessageCount += einfo.count;
        if (this.universe.online) {
          testFolder.connActor.expect_syncDateRange_begin(null, null, null);
          testFolder.connActor.expect_syncDateRange_end(
            einfo.full, einfo.flags, einfo.deleted);
        }
      }
    }
    if (this.universe.online && flag !== 'nosave') {
      this.eImapAccount.expect_saveAccountState_begin();
      this.eImapAccount.expect_saveAccountState_end();
    }
    else {
      // Make account saving cause a failure; also, connection reuse, etc.
      this.eImapAccount.expectNothing();
    }

    return totalMessageCount;
  },

  /**
   * Perform a one-shot viewing of the contents of the folder to see that we
   * get back the right thing.  Use do_openFolderView if you want to open it
   * and keep it open and detect changes, etc.
   */
  do_viewFolder: function(desc, testFolder, expectedValues, expectedFlags,
                          _saveToThing, extraFlags) {
    var self = this;
    this.T.action(this, desc, testFolder, 'using', testFolder.connActor,
                  function() {
      self._expect_storage_mutexed(testFolder.storageActor, 'sync');
      // In the bisect case, we may end up actually generating a first sync
      // mutex for a refresh followed by a second one once the bisect converts
      // to a traditional sliceOpenFromNow.  We need the caller to tell us this.
      if (extraFlags && extraFlags.extraMutex)
        self._expect_storage_mutexed(testFolder.storageActor,
                                     extraFlags.extraMutex);

      if (self.universe.online) {
        self.RT.reportActiveActorThisStep(self.eImapAccount);
        // Turn on set matching since connection reuse and account saving are
        // not strongly ordered, nor do they need to be.
        self.eImapAccount.expectUseSetMatching();
        self.expect_connection();
        if (!_saveToThing)
          self.eImapAccount.expect_releaseConnection();
        else
          self._unusedConnections--;
      }

      // generate expectations for each date sync range
      var totalExpected = self._expect_dateSyncs(testFolder, expectedValues);
      if (expectedValues) {
        // Generate overall count expectation and first and last message
        // expectations by subject.
        self.expect_messagesReported(totalExpected);
        if (totalExpected) {
          self.expect_messageSubject(
            0, testFolder.messages[0].headerInfo.subject);
          self.expect_messageSubject(
            totalExpected - 1,
            testFolder.messages[totalExpected - 1].headerInfo.subject);
        }
        self.expect_sliceFlags(expectedFlags.top, expectedFlags.bottom,
                               expectedFlags.grow, 'synced');
      }

      var slice = self.MailAPI.viewFolderMessages(testFolder.mailFolder);
      slice.oncomplete = function() {
        self._logger.messagesReported(slice.items.length);
        if (totalExpected) {
          self._logger.messageSubject(0, slice.items[0].subject);
          self._logger.messageSubject(
            totalExpected - 1, slice.items[totalExpected - 1].subject);
        }
        self._logger.sliceFlags(slice.atTop, slice.atBottom,
                                slice.userCanGrowDownwards, slice.status);
        if (_saveToThing) {
          _saveToThing.slice = slice;
          testFolder._liveSliceThings.push(_saveToThing);
        }
        else {
          slice.die();
        }
      };
    }).timeoutMS = 1000 + 400 * testFolder._approxMessageCount; // (varies with N)
  },

<<<<<<< HEAD
  do_openFolderView: function(viewName, testFolder, expectedValues,
                              expectedFlags, extraFlags) {
    var viewThing = this.T.thing('folderView', viewName);
    viewThing.testFolder = testFolder;
    viewThing.slice = null;
    viewThing.offset = 0;
    this.do_viewFolder('opens', testFolder, expectedValues, expectedFlags,
                       viewThing, extraFlags);
    return viewThing;
  },

  /**
   * @args[
   *   @param[viewThing]
   *   @param[expected @dict[
   *     @key[additions #:optional @listof[MailHeader]]{
   *       List of headers/header-like things we expect to be added.  We will
   *       only test based on distinct characteristics like the subject, not
   *       values that can't/shouldn't be known a priori like the UID, etc.
   *     }
   *     @key[changes @listof[
   *       @list[MailHeader attrName attrValue]{
   *         The header that we expect to change, and the name of the field
   *         that we expect to change and the value we expect it to have after
   *         the change.  We don't know what the previous value is and the
   *         the notification does not currently compute the field that changed,
   *         so be careful about ensuring that the value didn't start out with
   *         the right value.
   *       }
   *     ]
   *     @key[deletions @listof[MailHeader]]{
   *       The MailHeader that we expect to be deleted.
   *     }
   *   ]]
   *  @param[expectedFlags]
   *  @param[completeCheckOn #:optional @oneof[
   *    @default{
   *      The slice's oncomplete method is used.
   *    }
   *    @case['roundtrip']{
   *      Expect that we will have heard all modifications by the time a ping
   *      issued during the call has its callback invoked.  (Make sure to call
   *      this method after issuing the mutations for this to work out...)
   *    }
   * ]
   */
  expect_headerChanges: function(viewThing, expected, expectedFlags,
                                 completeCheckOn) {
    this.RT.reportActiveActorThisStep(this);

    var changeMap = {}, self = this;
    // - generate expectations and populate changeMap
    var i, iExp, expAdditionRep = {}, expDeletionRep = {}, expChangeRep = {};
    if (expected.hasOwnProperty('additions') && expected.additions) {
      for (i = 0; i < expected.additions.length; i++) {
        var msgThing = expected.additions[i], subject;
        expAdditionRep[msgThing.subject || msgThing.headerInfo.subject] = true;
      }
    }
    for (i = 0; i < expected.deletions.length; i++) {
      expDeletionRep[expected.deletions[i].subject] = true;
    }
    for (i = 0; i < expected.changes.length; i++) {
      var change = expected.changes[i];
      // We're not actually logging what attributes changed here; we verify
      // correctness with an assertion check that logs an error on mis-match.
      expChangeRep[change[0].subject] = true;
      // There may be more than one attribute to check.
      // (And eventually, there may need to be set-ish checks like for custom
      // tags.)
      var expChanges = changeMap[change[0].subject] = [];
      for (iExp = 1; iExp < change.length; iExp += 2) {
        expChanges.push({ field: change[iExp], value: change[iExp+1] });
      }
    }
    this.expect_changesReported(expAdditionRep, expChangeRep, expDeletionRep);
    if (expectedFlags)
      this.expect_sliceFlags(expectedFlags.top, expectedFlags.bottom,
                             expectedFlags.grow, 'synced');

    // - listen for the changes
    var additionRep = {}, changeRep = {}, deletionRep = {},
        eventCounter = 0;
    viewThing.slice.onadd = function(item) {
      additionRep[item.subject] = true;
      if (eventCounter && --eventCounter === 0)
        completed();
    };
    viewThing.slice.onchange = function(item) {
      changeRep[item.subject] = true;
      var changeEntries = changeMap[item.subject];
      if (!changeEntries) {
        self._logger.unexpectedChange(item.subject);
        return;
      }
      changeEntries.forEach(function(changeEntry) {
        if (item[changeEntry.field] !== changeEntry.value)
          self._logger.changeMismatch(changeEntry.field, changeEntry.value);
      });
      if (eventCounter && --eventCounter === 0)
        completed();
    };
    viewThing.slice.onremove = function(item) {
      deletionRep[item.subject] = true;
      if (eventCounter && --eventCounter === 0)
        completed();
    };
    var completed = function completed() {
      if (!completeCheckOn)
        self._logger.messagesReported(viewThing.slice.items.length);
      self._logger.changesReported(additionRep, changeRep, deletionRep);
      if (expectedFlags)
        self._logger.sliceFlags(viewThing.slice.atTop, viewThing.slice.atBottom,
                                viewThing.slice.userCanGrowDownwards,
                                viewThing.slice.status);

      viewThing.slice.onchange = null;
      viewThing.slice.onremove = null;
    };
    if (completeCheckOn === 'roundtrip') {
      this.MailAPI.ping(completed);
    }
    else if (typeof(completeCheckOn) === 'number') {
      eventCounter = completeCheckOn;
    } else {
      viewThing.slice.oncomplete = completed;
    }
  },

=======
>>>>>>> 568aed3a
  do_refreshFolderView: function(viewThing, expectedValues, checkExpected,
                                 expectedFlags) {
    var self = this;
    this.T.action(this, 'refreshes', viewThing, function() {
      var totalExpected = self._expect_dateSyncs(viewThing.testFolder,
                                                 expectedValues);
      self.expect_messagesReported(totalExpected);
      self.expect_headerChanges(viewThing, checkExpected, expectedFlags);

      self._expect_storage_mutexed(viewThing.testFolder.storageActor,
                                   'refresh');

      viewThing.slice.refresh();
    });
  },

  do_growFolderView: function(viewThing, dirMagnitude, userRequestsGrowth,
                              alreadyExists, expectedValues, expectedFlags,
                              extraFlag, willFailFlag) {
    var self = this;
    this.T.action(this, 'grows', viewThing, function() {
      var totalExpected = self._expect_dateSyncs(
                            viewThing.testFolder, expectedValues,
                            extraFlag) +
                          alreadyExists;
      self.expect_messagesReported(totalExpected);

      self._expect_storage_mutexed(viewThing.testFolder.storageActor, 'grow');

      var expectedMessages;
      if (dirMagnitude < 0) {
        viewThing.offset += dirMagnitude;
        expectedMessages = viewThing.testFolder.messages.slice(
                             viewThing.offset,
                             viewThing.offset - dirMagnitude);
      }
      else {
        if (willFailFlag)
          expectedMessages = [];
        else
          expectedMessages = viewThing.testFolder.messages.slice(
                               viewThing.offset + alreadyExists,
                               viewThing.offset + totalExpected);
      }
      self.expect_headerChanges(
        viewThing,
        { additions: expectedMessages, changes: [], deletions: [] },
        expectedFlags);
      viewThing.slice.requestGrowth(dirMagnitude, userRequestsGrowth);
    });
  },

  do_shrinkFolderView: function(viewThing, useLow, useHigh, expectedTotal,
                                expectedFlags) {
    var self = this;
    this.T.action(this, 'shrinks', viewThing, function() {
      if (useHigh === null)
        useHigh = viewThing.slice.items.length - 1;
      else if (useHigh < 0)
        useHigh += viewThing.slice.items.length;

      // note our offset for message headers...
      viewThing.offset += useLow;

      // Expect one or two removal splices, high before low
      if (useHigh + 1 < viewThing.slice.items.length) {
        self.expect_splice(useHigh + 1,
                           viewThing.slice.items.length - useHigh - 1);
      }
      if (useLow > 0) {
        self.expect_splice(0, useLow);
      }

      self.expect_messagesReported(expectedTotal);
      self.expect_messageSubject(
        0, viewThing.testFolder.messages[viewThing.offset].headerInfo.subject);
      var idxHighMessage = viewThing.offset + (useHigh - useLow);
      self.expect_messageSubject(
        useHigh - useLow,
        viewThing.testFolder.messages[idxHighMessage].headerInfo.subject);
      self.expect_sliceFlags(expectedFlags.top, expectedFlags.bottom,
                             expectedFlags.grow, 'synced');


      viewThing.slice.onsplice = function(index, howMany, added,
                                          requested, moreExpected) {
        self._logger.splice(index, howMany);
      };
      viewThing.slice.oncomplete = function() {
        viewThing.slice.onsplice = null;

        self._logger.messagesReported(viewThing.slice.items.length);
        self._logger.messageSubject(0, viewThing.slice.items[0].subject);
        self._logger.messageSubject(
          viewThing.slice.items.length - 1,
          viewThing.slice.items[viewThing.slice.items.length - 1].subject);
        self._logger.sliceFlags(
          viewThing.slice.atTop, viewThing.slice.atBottom,
          viewThing.slice.userCanGrowDownwards,
          viewThing.slice.status);
      };

      viewThing.slice.requestShrinkage(useLow, useHigh);
    });
  },

  /**
   * Wait for a message with the given subject to show up in the account.
   *
   * For now we repeatedly poll for the arrival of the message
   */
  do_waitForMessage: function(viewThing, expectSubject, funcOpts) {
    var self = this;
    this.T.action(this, 'wait for message', expectSubject, function() {
      self.expect_messageSubject(null, expectSubject);
      var foundIt = false;
      if (funcOpts.expect)
        funcOpts.expect();

      viewThing.slice.onadd = function(header) {
        if (header.subject !== expectSubject)
          return;
        self._logger.messageSubject(null, header.subject);
        foundIt = true;
        if (funcOpts.withMessage)
          funcOpts.withMessage(header);
      };
      function completeFunc() {
        if (foundIt)
          return;
        setTimeout(function() {
          viewThing.slice.oncomplete = completeFunc;
          viewThing.slice.refresh();
        }, 150);
      };
      viewThing.slice.oncomplete = completeFunc;
      viewThing.slice.refresh();
    }).timeoutMS = 5000;
  },
};

/**
 * For now, we create at most one server for the lifetime of the xpcshell test.
 * So we spin it up the first time we need it, and we never actually clean up
 * after it.
 */
var gActiveSyncServer = null;
var TestActiveSyncServerMixins = {
  __constructor: function(self, opts) {
    if (!opts.universe)
      throw new Error('You need to provide a universe!');
    self.T.convenienceSetup(self, 'created, listening to get port',
                            function() {
      self.__attachToLogger(LOGFAB.testActiveSyncServer(self, null,
                                                        self.__name));
      if (!gActiveSyncServer) {
        gActiveSyncServer = new ActiveSyncServer(opts.universe._useDate);
        gActiveSyncServer.start(0);
      }
      self.server = gActiveSyncServer;
      self.server.logRequest = function(request) {
        self._logger.request(request._method, request._path,
                             request._headers._headers);
      };
      self.server.logRequestBody = function(reader) {
        self._logger.requestBody(reader.dump());
        reader.rewind();
      };
      self.server.logResponse = function(request, response, writer) {
        var body;
        if (writer) {
          var reader = new $_wbxml.Reader(writer.bytes, $_ascp);
          body = reader.dump();
        }
        self._logger.response(response._httpCode, response._headers._headers,
                              body);
      };
      var httpServer = self.server.server;
      var port = httpServer._socket.port;
      httpServer._port = port;
      // it had created the identity on port 0, which is not helpful to anyone
      httpServer._identity._initialize(port, httpServer._host, true);
      $accountcommon._autoconfigByDomain['aslocalhost'].incoming.server =
        'http://localhost:' + self.server.server._socket.port;
      self._logger.started(httpServer._socket.port);
    });
    self.T.convenienceDeferredCleanup(self, 'cleans up', function() {
      // Do not stop, pre the above, but do stop logging stuff to it.
      self.server.logRequest = null;
      self.server.logRequestBody = null;
      self.server.logResponse = null;
      /*
      self.server.stop(function() {
        self._logger.stopped();
      });
      */
    });
  },

  getFirstFolderWithType: function(folderType) {
    var folders = this.server.foldersByType[folderType];
    return folders[0];
  },
};

var TestActiveSyncAccountMixins = {
  __constructor: function(self, opts) {
    self.eAccount = self.eOpAccount =
      self.T.actor('ActiveSyncAccount', self.__name, null, self);

    self._opts = opts;
    if (!opts.universe)
      throw new Error("Universe not specified!");
    if (!opts.universe.__testAccounts)
      throw new Error("Universe is not of the right type: " + opts.universe);

    self.accountId = null;
    self.universe = null;
    self.MailAPI = null;
    self.testUniverse = opts.universe;
    self.testUniverse.__testAccounts.push(this);
    // If a server was not explicitly provided, then create one that should
    // have a lifetime of this current test step.  We use the blackboard
    // instead of the universe because a freshly started universe currently
    // does not know about the universe it is replacing.
    if (!opts.server) {
      if (!self.RT.blackboard.testActiveSyncServer) {
        self.RT.blackboard.testActiveSyncServer =
          self.T.actor('testActiveSyncServer', 'S',
                       { universe: opts.universe });
      }
      self.testServer = self.RT.blackboard.testActiveSyncServer;
    }
    else {
      self.testServer = opts.server;
    }

    // dummy attributes to be more like IMAP to reuse some logic:
    self._unusedConnections = 0;

    if (opts.restored) {
      self.testUniverse.__restoredAccounts.push(this);
      self._do_issueRestoredAccountQueries();
    }
    else {
      self._do_createAccount();
    }
  },

  _do_issueRestoredAccountQueries: function() {
    var self = this;
    self.T.convenienceSetup(self, 'issues helper queries', function() {
      self.__attachToLogger(LOGFAB.testAccount(self, null, self.__name));

      self.universe = self.testUniverse.universe;
      self.MailAPI = self.testUniverse.MailAPI;

      var idxAccount = self.testUniverse.__testAccounts.indexOf(self);
      self.account = self.universe.accounts[idxAccount];
      self.accountId = self.account.id;
    });
  },

  _do_createAccount: function() {
    var self = this;
    /**
     * Create a test account as defined by TEST_PARAMS and query for the list of
     * all accounts and folders, advancing to the next test when both slices are
     * populated.
     */
    self.T.convenienceSetup(self, 'creates test account', function() {
      self.__attachToLogger(LOGFAB.testAccount(self, null, self.__name));

      self.RT.reportActiveActorThisStep(self.eAccount);
      self.expect_accountCreated();

      self.universe = self.testUniverse.universe;
      self.MailAPI = self.testUniverse.MailAPI;

      self.MailAPI.tryToCreateAccount(
        {
          displayName: 'test',
          emailAddress: 'test@aslocalhost',
          password: 'test',
          accountName: self._opts.name || null,
        },
        null,
        function accountMaybeCreated(error) {
          if (error) {
            self._logger.accountCreationError(error);
            return;
          }

          var idxAccount = self.testUniverse.__testAccounts.indexOf(self);
          self.account = self.universe.accounts[idxAccount];
          self.accountId = self.account.id;

          // Because folder list synchronizing happens as an operation, we want
          // to wait for that operation to complete before declaring the account
          // created.
          self.universe.waitForAccountOps(self.account, function() {
            self._logger.accountCreated();
          });
        });
    });
  },

  expect_shutdown: function() {
    this.RT.reportActiveActorThisStep(this.eAccount);
    this.eAccount.expectOnly__die();
  },

  expect_saveState: function() {
    this.RT.reportActiveActorThisStep(this.eAccount);
    this.eAccount.expect_saveAccountState_begin();
    this.eAccount.expect_saveAccountState_end();
  },

  _expect_restore: function() {
    this.RT.reportActiveActorThisStep(this.eAccount);
  },

  do_createTestFolder: function(folderName, messageSetDef) {
    var self = this,
        testFolder = this.T.thing('testFolder', folderName);
    testFolder.storageActor = this.T.actor('FolderStorage', folderName);
    testFolder.serverFolder = null;
    testFolder.messages = null;
    testFolder._liveSliceThings = [];

    this.T.convenienceSetup(this, 'find test folder', testFolder, function() {
      self.expect_foundFolder(true);
      testFolder.serverFolder = self.testServer.server.addFolder(
        folderName, null, null, messageSetDef);
      testFolder.messages = testFolder.serverFolder.messages;
      MailUniverse.syncFolderList(self.account, function() {
        MailAPI.ping(function() {
          testFolder.mailFolder = self.testUniverse.allFoldersSlice
                                      .getFirstFolderWithName(folderName);
          self._logger.foundFolder(!!testFolder.mailFolder,
                                   testFolder.mailFolder);
          testFolder.id = testFolder.mailFolder.id;

          testFolder.storageActor.__attachToLogger(
            self.testUniverse.__folderStorageLoggerSoup[testFolder.id]);
        });
      });
    });
    return testFolder;
  },

  // copy-paste-modify of the IMAP by-name variant
  do_useExistingFolderWithType: function(folderType, suffix, oldFolder) {
    var self = this,
        testFolder = this.T.thing('testFolder', folderType + suffix);
    testFolder.storageActor = this.T.actor('FolderStorage', folderType);
    testFolder.serverFolder = null;
    testFolder.messages = null;
    testFolder._liveSliceThings = [];
    this.T.convenienceSetup(this, 'find test folder', testFolder, function() {
      self.expect_foundFolder(true);
      testFolder.serverFolder = self.testServer.getFirstFolderWithType('inbox');
      testFolder.messages = testFolder.serverFolder.messages;
      testFolder.mailFolder =
        self.testUniverse.allFoldersSlice.getFirstFolderWithType(folderType);
      self._logger.foundFolder(!!testFolder.mailFolder, testFolder.mailFolder);
      testFolder.id = testFolder.mailFolder.id;
      if (oldFolder)
        testFolder.messages = oldFolder.messages;

      testFolder.storageActor.__attachToLogger(
        self.testUniverse.__folderStorageLoggerSoup[testFolder.id]);
    });
    return testFolder;
  },

  // XXX experimental attempt to re-create IMAP case; will need more love to
  // properly unify things.
  do_viewFolder: function(desc, testFolder, expectedValues, expectedFlags, _saveToThing) {
    var self = this;
    this.T.action(this, desc, testFolder, function() {
      var totalExpected = expectedValues.count;
      if (expectedValues) {
        // Generate overall count expectation and first and last message
        // expectations by subject.
        self.expect_messagesReported(totalExpected);
        if (totalExpected) {
          self.expect_messageSubject(
            0, testFolder.messages[0].subject);
          self.expect_messageSubject(
            totalExpected - 1,
            testFolder.messages[totalExpected - 1].subject);
        }
        self.expect_sliceFlags(expectedFlags.top, expectedFlags.bottom,
                               expectedFlags.grow, 'synced');
      }

      var slice = self.MailAPI.viewFolderMessages(testFolder.mailFolder);
      slice.oncomplete = function() {
        self._logger.messagesReported(slice.items.length);
        if (totalExpected) {
          self._logger.messageSubject(0, slice.items[0].subject);
          self._logger.messageSubject(
            totalExpected - 1, slice.items[totalExpected - 1].subject);
        }
        self._logger.sliceFlags(slice.atTop, slice.atBottom,
                                slice.userCanGrowDownwards, slice.status);
        if (_saveToThing) {
          _saveToThing.slice = slice;
          testFolder._liveSliceThings.push(_saveToThing);
        }
        else {
          slice.die();
        }
      };
    });
  },

<<<<<<< HEAD
  expect_headerChanges: TestImapAccountMixins.expect_headerChanges,

  _expect_storage_mutexed: TestImapAccountMixins._expect_storage_mutexed,

  do_openFolderView: TestImapAccountMixins.do_openFolderView,
  do_closeFolderView: TestImapAccountMixins.do_closeFolderView,

=======
>>>>>>> 568aed3a
  do_addMessageToFolder: function(folder, messageDef) {
    var self = this;
    this.T.convenienceSetup(this, 'add message to', folder, function() {
      self.RT.reportActiveActorThisStep(self.eAccount);
      folder.serverFolder.addMessage(messageDef);
    });
  },

  do_addMessagesToFolder: function(folder, messageSetDef) {
    var self = this;
    this.T.convenienceSetup(this, 'add messages to', folder, function() {
      self.RT.reportActiveActorThisStep(self.eAccount);
      folder.serverFolder.addMessages(messageSetDef);
    });
  },
};

var LOGFAB = exports.LOGFAB = $log.register($module, {
  bridgeSnoop: {
    type: $log.CLIENT,
    subtype: $log.CLIENT,
    events: {
      apiSend: { type: false, msg: false },
      bridgeSend: { type: false, msg: false },
    },
  },
  testUniverse: {
    type: $log.TEST_SYNTHETIC_ACTOR,
    subtype: $log.DAEMON,
    topBilling: true,

    events: {
      createUniverse: {},
      queriesIssued: {},

      dbRowPresent: { table: true, prefix: true, present: true },

      killedOperations: { length: true, ops: false },
      operationsDone: {},
    },
    errors: {
      dbProblem: { err: false },
    },
  },
  testAccount: {
    type: $log.TEST_SYNTHETIC_ACTOR,
    subtype: $log.CLIENT,
    topBilling: true,

    events: {
      accountCreated: {},
      foundFolder: { found: true, rep: false },

      deletionNotified: { count: true },
      creationNotified: { count: true },
      sliceDied: { handle: true },

      appendNotified: {},
      manipulationNotified: {},

      splice: { index: true, howMany: true },
      sliceFlags: { top: true, bottom: true, grow: true, status: true },
      messagesReported: { count: true },
      messageSubject: { index: true, subject: true },

      changesReported: { additions: true, changes: true, deletions: true },
    },
    errors: {
      accountCreationError: { err: false },

      folderCreationError: { err: false },
      unexpectedChange: { subject: false },
      changeMismatch: { field: false, expectedValue: false },
    },
  },
  testActiveSyncServer: {
    type: $log.SERVER,
    topBilling: true,

    events: {
      started: { port: false },
      stopped: {},

      request: { method: false, path: false, headers: false },
      requestBody: { },
      response: { status: false, headers: false },
    },
    // I am putting these under TEST_ONLY_ as a hack to get these displayed
    // differently since they are walls of text.
    TEST_ONLY_events: {
      requestBody: { body: false },
      response: { body: false },
    },
  },
});

exports.TESTHELPER = {
  LOGFAB_DEPS: [
    LOGFAB,
    $mailuniverse.LOGFAB, $mailbridge.LOGFAB,
    $mailslice.LOGFAB,
    $errbackoff.LOGFAB,
    // IMAP!
    $imapacct.LOGFAB, $imapfolder.LOGFAB, $imapjobs.LOGFAB,
    $imapjs.LOGFAB,
    // SMTP!
    $smtpacct.LOGFAB,
    // ActiveSync!
    $activesyncacct.LOGFAB, $activesyncfolder.LOGFAB, $activesyncjobs.LOGFAB,
  ],
  actorMixins: {
    testUniverse: TestUniverseMixins,
    testAccount: TestCommonAccountMixins,
    testActiveSyncServer: TestActiveSyncServerMixins,
  }
};

});<|MERGE_RESOLUTION|>--- conflicted
+++ resolved
@@ -432,13 +432,13 @@
   },
 
   do_openFolderView: function(viewName, testFolder, expectedValues,
-                              expectedFlags) {
+                              expectedFlags, extraFlags) {
     var viewThing = this.T.thing('folderView', viewName);
     viewThing.testFolder = testFolder;
     viewThing.slice = null;
     viewThing.offset = 0;
     this.do_viewFolder('opens', testFolder, expectedValues, expectedFlags,
-                       viewThing);
+                       viewThing, extraFlags);
     return viewThing;
   },
 
@@ -458,6 +458,20 @@
       // This frees up a connection.
       self._unusedConnections++;
     });
+  },
+
+  /**
+   * Expect that a mutex operation will be run on the provided storageActor of
+   * the given type.  Ignore block load and deletion notifications during this
+   * time.
+   */
+  _expect_storage_mutexed: function(storageActor, syncType) {
+    this.RT.reportActiveActorThisStep(storageActor);
+    storageActor.expect_mutexedCall_begin(syncType);
+    storageActor.expect_mutexedCall_end(syncType);
+    storageActor.ignore_loadBlock_begin();
+    storageActor.ignore_loadBlock_end();
+    storageActor.ignore_deleteFromBlock();
   },
 
   expect_runOp: function(jobName, accountSave, flags) {
@@ -514,20 +528,6 @@
     else {
       self._do_createAccount();
     }
-  },
-
-  /**
-   * Expect that a mutex operation will be run on the provided storageActor of
-   * the given type.  Ignore block load and deletion notifications during this
-   * time.
-   */
-  _expect_storage_mutexed: function(storageActor, syncType) {
-    this.RT.reportActiveActorThisStep(storageActor);
-    storageActor.expect_mutexedCall_begin(syncType);
-    storageActor.expect_mutexedCall_end(syncType);
-    storageActor.ignore_loadBlock_begin();
-    storageActor.ignore_loadBlock_end();
-    storageActor.ignore_deleteFromBlock();
   },
 
   expect_shutdown: function() {
@@ -952,138 +952,6 @@
     }).timeoutMS = 1000 + 400 * testFolder._approxMessageCount; // (varies with N)
   },
 
-<<<<<<< HEAD
-  do_openFolderView: function(viewName, testFolder, expectedValues,
-                              expectedFlags, extraFlags) {
-    var viewThing = this.T.thing('folderView', viewName);
-    viewThing.testFolder = testFolder;
-    viewThing.slice = null;
-    viewThing.offset = 0;
-    this.do_viewFolder('opens', testFolder, expectedValues, expectedFlags,
-                       viewThing, extraFlags);
-    return viewThing;
-  },
-
-  /**
-   * @args[
-   *   @param[viewThing]
-   *   @param[expected @dict[
-   *     @key[additions #:optional @listof[MailHeader]]{
-   *       List of headers/header-like things we expect to be added.  We will
-   *       only test based on distinct characteristics like the subject, not
-   *       values that can't/shouldn't be known a priori like the UID, etc.
-   *     }
-   *     @key[changes @listof[
-   *       @list[MailHeader attrName attrValue]{
-   *         The header that we expect to change, and the name of the field
-   *         that we expect to change and the value we expect it to have after
-   *         the change.  We don't know what the previous value is and the
-   *         the notification does not currently compute the field that changed,
-   *         so be careful about ensuring that the value didn't start out with
-   *         the right value.
-   *       }
-   *     ]
-   *     @key[deletions @listof[MailHeader]]{
-   *       The MailHeader that we expect to be deleted.
-   *     }
-   *   ]]
-   *  @param[expectedFlags]
-   *  @param[completeCheckOn #:optional @oneof[
-   *    @default{
-   *      The slice's oncomplete method is used.
-   *    }
-   *    @case['roundtrip']{
-   *      Expect that we will have heard all modifications by the time a ping
-   *      issued during the call has its callback invoked.  (Make sure to call
-   *      this method after issuing the mutations for this to work out...)
-   *    }
-   * ]
-   */
-  expect_headerChanges: function(viewThing, expected, expectedFlags,
-                                 completeCheckOn) {
-    this.RT.reportActiveActorThisStep(this);
-
-    var changeMap = {}, self = this;
-    // - generate expectations and populate changeMap
-    var i, iExp, expAdditionRep = {}, expDeletionRep = {}, expChangeRep = {};
-    if (expected.hasOwnProperty('additions') && expected.additions) {
-      for (i = 0; i < expected.additions.length; i++) {
-        var msgThing = expected.additions[i], subject;
-        expAdditionRep[msgThing.subject || msgThing.headerInfo.subject] = true;
-      }
-    }
-    for (i = 0; i < expected.deletions.length; i++) {
-      expDeletionRep[expected.deletions[i].subject] = true;
-    }
-    for (i = 0; i < expected.changes.length; i++) {
-      var change = expected.changes[i];
-      // We're not actually logging what attributes changed here; we verify
-      // correctness with an assertion check that logs an error on mis-match.
-      expChangeRep[change[0].subject] = true;
-      // There may be more than one attribute to check.
-      // (And eventually, there may need to be set-ish checks like for custom
-      // tags.)
-      var expChanges = changeMap[change[0].subject] = [];
-      for (iExp = 1; iExp < change.length; iExp += 2) {
-        expChanges.push({ field: change[iExp], value: change[iExp+1] });
-      }
-    }
-    this.expect_changesReported(expAdditionRep, expChangeRep, expDeletionRep);
-    if (expectedFlags)
-      this.expect_sliceFlags(expectedFlags.top, expectedFlags.bottom,
-                             expectedFlags.grow, 'synced');
-
-    // - listen for the changes
-    var additionRep = {}, changeRep = {}, deletionRep = {},
-        eventCounter = 0;
-    viewThing.slice.onadd = function(item) {
-      additionRep[item.subject] = true;
-      if (eventCounter && --eventCounter === 0)
-        completed();
-    };
-    viewThing.slice.onchange = function(item) {
-      changeRep[item.subject] = true;
-      var changeEntries = changeMap[item.subject];
-      if (!changeEntries) {
-        self._logger.unexpectedChange(item.subject);
-        return;
-      }
-      changeEntries.forEach(function(changeEntry) {
-        if (item[changeEntry.field] !== changeEntry.value)
-          self._logger.changeMismatch(changeEntry.field, changeEntry.value);
-      });
-      if (eventCounter && --eventCounter === 0)
-        completed();
-    };
-    viewThing.slice.onremove = function(item) {
-      deletionRep[item.subject] = true;
-      if (eventCounter && --eventCounter === 0)
-        completed();
-    };
-    var completed = function completed() {
-      if (!completeCheckOn)
-        self._logger.messagesReported(viewThing.slice.items.length);
-      self._logger.changesReported(additionRep, changeRep, deletionRep);
-      if (expectedFlags)
-        self._logger.sliceFlags(viewThing.slice.atTop, viewThing.slice.atBottom,
-                                viewThing.slice.userCanGrowDownwards,
-                                viewThing.slice.status);
-
-      viewThing.slice.onchange = null;
-      viewThing.slice.onremove = null;
-    };
-    if (completeCheckOn === 'roundtrip') {
-      this.MailAPI.ping(completed);
-    }
-    else if (typeof(completeCheckOn) === 'number') {
-      eventCounter = completeCheckOn;
-    } else {
-      viewThing.slice.oncomplete = completed;
-    }
-  },
-
-=======
->>>>>>> 568aed3a
   do_refreshFolderView: function(viewThing, expectedValues, checkExpected,
                                  expectedFlags) {
     var self = this;
@@ -1502,16 +1370,6 @@
     });
   },
 
-<<<<<<< HEAD
-  expect_headerChanges: TestImapAccountMixins.expect_headerChanges,
-
-  _expect_storage_mutexed: TestImapAccountMixins._expect_storage_mutexed,
-
-  do_openFolderView: TestImapAccountMixins.do_openFolderView,
-  do_closeFolderView: TestImapAccountMixins.do_closeFolderView,
-
-=======
->>>>>>> 568aed3a
   do_addMessageToFolder: function(folder, messageDef) {
     var self = this;
     this.T.convenienceSetup(this, 'add message to', folder, function() {
