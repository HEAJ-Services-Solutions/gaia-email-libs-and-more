--- conflicted
+++ resolved
@@ -815,18 +815,13 @@
       messagesSeen += addedMessages + changedMessages + deletedMessages;
 
       if (!moreAvailable) {
-<<<<<<< HEAD
-        folderConn._LOG.sync_end(added.length, changed.length, deleted.length);
-        storage.markSyncRange(accuracyStamp, accuracyStamp, 'XXX',
-                              accuracyStamp);
-=======
         // Note: For the second argument here, we report the number of messages
         // we saw that *changed*. This differs from IMAP, which reports the
         // number of messages it *saw*.
-        folderConn._LOG.syncDateRange_end(addedMessages, changedMessages,
-                                          deletedMessages, startTS, endTS);
-        storage.markSyncRange(startTS, endTS, 'XXX', accuracyStamp);
->>>>>>> b97193d7
+        folderConn._LOG.sync_end(addedMessages, changedMessages,
+                                 deletedMessages);
+        storage.markSyncRange(accuracyStamp, accuracyStamp, 'XXX',
+                              accuracyStamp);
         doneCallback(null, null, messagesSeen);
       }
     },
@@ -1122,7 +1117,7 @@
     },
     asyncJobs: {
       sync: {
-        newMessages: true, existingMessages: true, deletedMessages: true,
+        newMessages: true, changedMessages: true, deletedMessages: true,
       },
     },
   },
