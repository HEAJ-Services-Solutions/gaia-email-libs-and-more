--- conflicted
+++ resolved
@@ -756,20 +756,11 @@
     return { header: header, body: body };
   },
 
-<<<<<<< HEAD
-  sync: function asfc_syncDateRange(accuracyStamp, doneCallback,
-                                    progressCallback) {
-    let storage = this._storage;
-    let folderConn = this;
-    let messagesSeen = 0;
-=======
-  syncDateRange: function asfc_syncDateRange(startTS, endTS, accuracyStamp,
-                                             doneCallback, progressCallback) {
+  sync: function asfc_sync(accuracyStamp, doneCallback, progressCallback) {
     let folderConn = this,
         addedMessages = 0,
         changedMessages = 0,
         deletedMessages = 0;
->>>>>>> b603fd7f
 
     this._LOG.sync_begin(null, null, null);
     this._enumerateFolderChanges(function (error, added, changed, deleted,
@@ -781,7 +772,7 @@
           // If we got a bad sync key, we'll end up creating a new connection,
           // so just clear out the old storage to make this connection unusable.
           folderConn._storage = null;
-          folderConn._LOG.syncDateRange_end(null, null, null, startTS, endTS);
+          folderConn._LOG.sync_end(null, null, null);
         });
         return;
       }
