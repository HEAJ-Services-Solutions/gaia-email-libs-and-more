define(
  [
    'rdcommon/log',
    'wbxml',
    'activesync/codepages',
    'activesync/protocol',
    'mimelib',
    '../quotechew',
    '../util',
    'module',
    'exports'
  ],
  function(
    $log,
    $wbxml,
    $ascp,
    $activesync,
    $mimelib,
    $quotechew,
    $util,
    $module,
    exports
  ) {
'use strict';

<<<<<<< HEAD
function ActiveSyncFolderConn(account, storage, _parentLog) {
  this._account = account;
  this._storage = storage;
  this._LOG = LOGFAB.ActiveSyncFolderConn(this, _parentLog, storage.folderId);
=======
const DESIRED_SNIPPET_LENGTH = 100;

function ActiveSyncFolderStorage(account, folderInfo, dbConn) {
  this.account = account;
  this._db = dbConn;
>>>>>>> 3e72162d

  this.folderMeta = storage.folderMeta;
  this.serverId = this.folderMeta.serverId;

  if (!this.syncKey)
    this.syncKey = '0';
  if (!this.folderMeta.totalMessages)
    this.folderMeta.totalMessages = 0;
}
exports.ActiveSyncFolderConn = ActiveSyncFolderConn;
ActiveSyncFolderConn.prototype = {
  get syncKey() {
    return this.folderMeta.syncKey;
  },

  set syncKey(value) {
    return this.folderMeta.syncKey = value;
  },

  get totalMessages() {
    return this.folderMeta.totalMessages;
  },

  /**
   * Get the initial sync key for the folder so we can start getting data
   *
   * @param {function} callback A callback to be run when the operation finishes
   */
  _getSyncKey: function asfc__getSyncKey(callback) {
    let folderConn = this;
    let account = this._account;
    const as = $ascp.AirSync.Tags;

    let w = new $wbxml.Writer('1.3', 1, 'UTF-8');
    w.stag(as.Sync)
       .stag(as.Collections)
         .stag(as.Collection)

    if (account.conn.currentVersion.lt('12.1'))
          w.tag(as.Class, 'Email');

          w.tag(as.SyncKey, '0')
           .tag(as.CollectionId, this.serverId)
         .etag()
       .etag()
     .etag();

    account.conn.doCommand(w, function(aError, aResponse) {
      if (aError) {
        console.error(aError);
        return;
      }

      let e = new $wbxml.EventParser();
      e.addEventListener([as.Sync, as.Collections, as.Collection, as.SyncKey],
                         function(node) {
        folderConn.syncKey = node.children[0].textContent;
      });
      e.run(aResponse);

      if (folderConn.syncKey === '0')
        console.error('Unable to get sync key for folder');
      else
        callback();
    });
  },

  /**
   * Sync the folder with the server and enumerate all the changes since the
   * last sync.
   *
   * @param {function} callback A function to be called when the operation has
   *   completed, taking three arguments: |added|, |changed|, and |deleted|
   */
  _enumerateFolderChanges: function asfc__enumerateFolderChanges(callback) {
    let folderConn = this;
    let account = this._account;

    if (!account.conn.connected) {
      account.conn.connect(function(error, config) {
        if (error)
          console.error('Error connecting to ActiveSync:', error);
        else
          folderConn._enumerateFolderChanges(callback);
      });
      return;
    }
    if (this.syncKey === '0') {
      this._getSyncKey(this._enumerateFolderChanges.bind(this, callback));
      return;
    }

    const as = $ascp.AirSync.Tags;
    const asEnum = $ascp.AirSync.Enums;
    const asb = $ascp.AirSyncBase.Tags;
    const asbEnum = $ascp.AirSyncBase.Enums;

    let w;

    // If the last sync was ours and we got an empty response back, we can send
    // an empty request to repeat our request. This saves a little bandwidth.
    if (this._account._syncsInProgress++ === 0 &&
        this._account._lastSyncKey === this.syncKey &&
        this._account._lastSyncResponseWasEmpty) {
      w = as.Sync;
    }
    else {
      w = new $wbxml.Writer('1.3', 1, 'UTF-8');
      w.stag(as.Sync)
         .stag(as.Collections)
           .stag(as.Collection);

      if (account.conn.currentVersion.lt('12.1'))
            w.tag(as.Class, 'Email');

            w.tag(as.SyncKey, this.syncKey)
             .tag(as.CollectionId, this.serverId)
             .tag(as.GetChanges)
             .stag(as.Options)

      if (account.conn.currentVersion.gte('12.0'))
              w.stag(asb.BodyPreference)
                 .tag(asb.Type, asbEnum.Type.PlainText)
               .etag();

              w.tag(as.MIMESupport, asEnum.MIMESupport.Never)
               .tag(as.MIMETruncation, asEnum.MIMETruncation.NoTruncate)
             .etag()
           .etag()
         .etag()
       .etag();
    }

    account.conn.doCommand(w, function(aError, aResponse) {
      let added   = [];
      let changed = [];
      let deleted = [];
      let status;

      folderConn._account._syncsInProgress--;

      if (aError) {
        console.error('Error syncing folder:', aError);
        return;
      }

      folderConn._account._lastSyncKey = folderConn.syncKey;

      if (!aResponse) {
        console.log('Sync completed with empty response');
        folderConn._account._lastSyncResponseWasEmpty = true;
        callback(null, added, changed, deleted);
        return;
      }

      folderConn._account._lastSyncResponseWasEmpty = false;
      let e = new $wbxml.EventParser();
      const base = [as.Sync, as.Collections, as.Collection];

      e.addEventListener(base.concat(as.Status), function(node) {
        status = node.children[0].textContent;
      });

      e.addEventListener(base.concat(as.SyncKey), function(node) {
        folderConn.syncKey = node.children[0].textContent;
      });

      e.addEventListener(base.concat(as.Commands, [[as.Add, as.Change]]),
                         function(node) {
        let guid;
        let msg;

        for (let [,child] in Iterator(node.children)) {
          switch (child.tag) {
          case as.ServerId:
            guid = child.children[0].textContent;
            break;
          case as.ApplicationData:
            msg = folderConn._parseMessage(child, node.tag === as.Add);
            break;
          }
        }

        msg.header.guid = msg.header.id = guid;
        msg.header.suid = folderConn._storage.folderId + '/' + guid;

        let collection = node.tag === as.Add ? added : changed;
        collection.push(msg);
      });

      e.addEventListener(base.concat(as.Commands, as.Delete), function(node) {
        let guid;

        for (let [,child] in Iterator(node.children)) {
          switch (child.tag) {
          case as.ServerId:
            guid = child.children[0].textContent;
            break;
          }
        }

        deleted.push(guid);
      });

      e.run(aResponse);

      if (status === asEnum.Status.Success) {
        console.log('Sync completed: added ' + added.length + ', changed ' +
                    changed.length + ', deleted ' + deleted.length);
        callback(null, added, changed, deleted);
      }
      else if (status === asEnum.Status.InvalidSyncKey) {
        console.warn('ActiveSync had a bad sync key');
        callback('badkey');
      }
      else {
        console.error('Something went wrong during ActiveSync syncing and we ' +
                      'got a status of ' + status);
      }
    });
  },

  /**
   * Parse the DOM of an individual message to build header and body objects for
   * it.
   *
   * @param {WBXML.Element} node The fully-parsed node describing the message
   * @param {boolean} isAdded True if this is a new message, false if it's a
   *   changed one
   * @return {object} An object containing the header and body for the message
   */
  _parseMessage: function asfc__parseMessage(node, isAdded) {
    const asb = $ascp.AirSyncBase.Tags;
    const em = $ascp.Email.Tags;
    let header, body, flagHeader;

    if (isAdded) {
      header = {
        id: null,
        suid: null,
        guid: null,
        author: null,
        date: null,
        flags: [],
        hasAttachments: false,
        subject: null,
        snippet: null,
      };

      body = {
        date: null,
        size: null,
        to: null,
        cc: null,
        bcc: null,
        replyTo: null,
        attachments: [],
        references: null,
        bodyReps: null,
      };

      flagHeader = function(flag, state) {
        if (state)
          header.flags.push(flag);
      }
    }
    else {
      header = {
        flags: [],
        mergeInto: function(o) {
          // Merge flags
          for (let [,flagstate] in Iterator(this.flags)) {
            if (flagstate[1]) {
              o.flags.push(flagstate[0]);
            }
            else {
              let index = o.flags.indexOf(flagstate[0]);
              if (index !== -1)
                o.flags.splice(index, 1);
            }
          }

          // Merge everything else
          const skip = ['mergeInto', 'suid', 'guid', 'id', 'flags'];
          for (let [key, value] in Iterator(this)) {
            if (skip.indexOf(key) !== -1)
              continue;

            o[key] = value;
          }
        },
      };

      body = {
        mergeInto: function(o) {
          for (let [key, value] in Iterator(this)) {
            if (key === 'mergeInto') continue;
            o[key] = value;
          }
        },
      };

      flagHeader = function(flag, state) {
        header.flags.push([flag, state]);
      }
    }

    for (let [,child] in Iterator(node.children)) {
      let childText = child.children.length &&
                      child.children[0].textContent;

      switch (child.tag) {
      case em.Subject:
        header.subject = childText;
        break;
      case em.From:
        header.author = $mimelib.parseAddresses(childText)[0] || null;
        break;
      case em.To:
        body.to = $mimelib.parseAddresses(childText);
        break;
      case em.Cc:
        body.cc = $mimelib.parseAddresses(childText);
        break;
      case em.ReplyTo:
        body.replyTo = $mimelib.parseAddresses(childText);
        break;
      case em.DateReceived:
        body.date = header.date = new Date(childText).valueOf();
        break;
      case em.Read:
        flagHeader('\\Seen', childText === '1');
        break;
      case em.Flag:
        for (let [,grandchild] in Iterator(child.children)) {
          if (grandchild.tag === em.Status)
            flagHeader('\\Flagged', grandchild.children[0].textContent !== '0');
        }
        break;
      case asb.Body: // ActiveSync 12.0+
        for (let [,grandchild] in Iterator(child.children)) {
          if (grandchild.tag === asb.Data) {
            body.bodyReps = [
              'plain',
              $quotechew.quoteProcessTextBody(
                grandchild.children[0].textContent)
            ];
            header.snippet = $quotechew.generateSnippet(body.bodyReps[1],
                                                        DESIRED_SNIPPET_LENGTH);
          }
        }
        break;
      case em.Body: // pre-ActiveSync 12.0
        body.bodyReps = [
          'plain',
          $quotechew.quoteProcessTextBody(childText)
        ];
        header.snippet = $quotechew.generateSnippet(body.bodyReps[1],
                                                    DESIRED_SNIPPET_LENGTH);
        break;
      case asb.Attachments: // ActiveSync 12.0+
      case em.Attachments:  // pre-ActiveSync 12.0
        header.hasAttachments = true;
        body.attachments = [];
        for (let [,attachmentNode] in Iterator(child.children)) {
          if (attachmentNode.tag !== asb.Attachment &&
              attachmentNode.tag !== em.Attachment)
            continue;

          let attachment = { name: null, type: null, part: null,
                             sizeEstimate: null };

          for (let [,attachData] in Iterator(attachmentNode.children)) {
            let dot, ext;

            switch (attachData.tag) {
            case asb.DisplayName:
            case em.DisplayName:
              attachment.name = attachData.children[0].textContent;

              // Get the file's extension to look up a mimetype, but ignore it
              // if the filename is of the form '.bashrc'.
              dot = attachment.name.lastIndexOf('.');
              ext = dot > 0 ? attachment.name.substring(dot + 1) : '';
              attachment.type = $mimelib.contentTypes[ext] ||
                                'application/octet-stream';
              break;
            case asb.EstimatedDataSize:
            case em.AttSize:
              attachment.sizeEstimate = attachData.children[0].textContent;
              break;
            }
          }
          body.attachments.push(attachment);
        }
        break;
      }
    }

    return { header: header, body: body };
  },

  syncDateRange: function asfc_syncDateRange(startTS, endTS, accuracyStamp,
                                             useBisectLimit, doneCallback) {
    let storage = this._storage;
    let folderConn = this;

    this._LOG.syncDateRange_begin(null, null, null, startTS, endTS);
    this._enumerateFolderChanges(function (error, added, changed, deleted) {
      if (error === 'badkey') {
        folderConn._account._recreateFolder(storage.folderId, function(s) {
          folderConn.storage = s;
        });
        folderConn.folderMeta.totalMessages = 0;
        return;
      }

      for (let [,message] in Iterator(added)) {
        storage.addMessageHeader(message.header);
        storage.addMessageBody(message.header, message.body);
      }

      for (let [,message] in Iterator(changed)) {
        storage.updateMessageHeaderByUid(message.header.id, true,
                                         function(oldHeader) {
          message.header.mergeInto(oldHeader);
          return true;
        });
        // XXX: update bodies
      }

      for (let [,messageGuid] in Iterator(deleted)) {
        storage.deleteMessageByUid(messageGuid);
      }

      folderConn.folderMeta.totalMessages += added.length -
        deleted.length;

      folderConn._LOG.syncDateRange_end(null, null, null, startTS, endTS);
      storage.markSyncRange(startTS, endTS, 'XXX', accuracyStamp);
      doneCallback(null, added.length);
    });
  },
};

var LOGFAB = exports.LOGFAB = $log.register($module, {
  ActiveSyncFolderConn: {
    type: $log.CONNECTION,
    subtype: $log.CLIENT,
    events: {
    },
    asyncJobs: {
      syncDateRange: {
        newMessages: true, existingMessages: true, deletedMessages: true,
        start: false, end: false,
      },
    },
  },
});

}); // end define<|MERGE_RESOLUTION|>--- conflicted
+++ resolved
@@ -23,18 +23,12 @@
   ) {
 'use strict';
 
-<<<<<<< HEAD
+const DESIRED_SNIPPET_LENGTH = 100;
+
 function ActiveSyncFolderConn(account, storage, _parentLog) {
   this._account = account;
   this._storage = storage;
   this._LOG = LOGFAB.ActiveSyncFolderConn(this, _parentLog, storage.folderId);
-=======
-const DESIRED_SNIPPET_LENGTH = 100;
-
-function ActiveSyncFolderStorage(account, folderInfo, dbConn) {
-  this.account = account;
-  this._db = dbConn;
->>>>>>> 3e72162d
 
   this.folderMeta = storage.folderMeta;
   this.serverId = this.folderMeta.serverId;
