--- conflicted
+++ resolved
@@ -127,7 +127,10 @@
     });
   },
 
-<<<<<<< HEAD
+  check_delete: function(op, callback) {
+    callback(null, 'idempotent');
+  },
+
   local_do_download: function(op, ignoredCallback) {
     // Downloads are inherently online operations.
     return null;
@@ -197,10 +200,6 @@
       console.log(aResult.dump());
       callback('badness', []);
     });
-=======
-  check_delete: function(op, callback) {
-    callback(null, 'idempotent');
->>>>>>> 40ffc753
   },
 
   _do_crossFolderOp: function(op, callback, command) {
