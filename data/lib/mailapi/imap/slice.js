--- conflicted
+++ resolved
@@ -625,229 +625,7 @@
 };
 
 /**
-<<<<<<< HEAD
- * Per-folder message caching/storage named by their UID.  Storage also relies
- * on the IMAP internaldate of the message for efficiency.  Accordingly,
- * when performing a lookup, we either need the exact date of the message or
- * a reasonable bounded time range in which it could fall (which should be a
- * given for date range scans).
- *
- * Storage is done using IndexedDB, with message header information and message
- * body information stored in separate blocks of information.  Blocks are
- * loaded on demand, although preferably hints are received so we can pre-load
- * information.
- *
- * Blocks are discarded from memory (and written back if mutated) when there are
- * no longer live `ImapSlice` instances that care about the time range and we
- * are experiencing memory pressure.  Dirty blocks are periodically written
- * to storage even if there is no memory pressure at notable application and
- * synchronization state milestones.  Since the server is the canonical message
- * store, we are not exceedingly concerned about losing state.
- *
- * Messages are discarded from storage when experiencing storage pressure.  We
- * figure it's better to cache what we have until it's known useless (deleted
- * messages) or we definitely need the space for something else.
- *
- * == Concurrency and I/O
- *
- * The logic in this class can operate synchronously as long as the relevant
- * header/body blocks are in-memory.  For simplicity, we (asynchronously) defer
- * execution of calls that mutate state while loads are in-progress; callers
- * will not block.  This simplifies our implementation and thinking about our
- * implementation without making life for our users much worse.
- *
- * Specifically, all UI requests for data will be serviced immediately if the
- * data is available.  If the data is not available, the wait would have
- * happened anyways.  Mutations will be enqueued, but are always speculatively
- * assumed to succeed by the UI anyways so when they are serviced is not
- * exceedingly important other than a burden on us to surface in the UI that
- * we still have some state to synchronize to the server so the user does
- * not power-off their phone quite yet.
- *
- * == Types
- *
- * @typedef[AccuracyRangeInfo @dict[
- *   @key[endTS DateMS]
- *   @key[startTS DateMS]
- *   @key[fullSync @dict[
- *     @key[highestModseq #:optional String]{
- *       The highest modseq for this range, if we have one.  This would be the
- *       value reported on folder entry, plus any maximization that occurs if we
- *       utilized IDLE or some other mechanism to keep the range up-to-date.
- *       On servers without highestmodseq, this will be null.
- *     }
- *     @key[updated DateMS]{
- *       What was our local timestamp the last time we synchronized this range?
- *       This is speculative and probably just for debugging unless we have the
- *       UI reflect that in offline mode it knows what it is showing you could
- *       be fairly out of date.
- *     }
- *   }
- *   ]]{
- *     Did we fully synchronize this time range (because of a date scan)?  If
- *     false, the implication is that we know about the messages in this range
- *     because of some type of search.
- *   }
- * ]]{
- *   Describes the provenance of the data we have for a given time range.
- *   Tracked independently of the block data because there doesn't really seem
- *   to be an upside to coupling them.  The date ranges are inclusive; other
- *   blocks should differ by at least 1 millisecond.
- *
- *   This lets us know when we have sufficiently valid data to display messages
- *   without needing to talk to the server, allows us to size checks for
- *   new messages in time ranges, and should be a useful debugging aid.
- * }
- * @typedef[FolderBlockInfo @dict[
- *   @key[blockId BlockId]{
- *     The name of the block for storage access.
- *   }
- *   @key[startTS DateMS]{
- *     The timestamp of the last and therefore (possibly equally) oldest message
- *     in this block.  Forms the first part of a composite key with `startUID`.
- *   }
- *   @key[startUID UID]{
- *     The UID of the last and therefore (possibly equally) oldest message
- *     in this block.  Forms the second part of a composite key with `startTS`.
- *   }
- *   @key[endTS DateMS]{
- *     The timestamp of the first and therefore (possibly equally) newest
- *     message in this block.  Forms the first part of a composite key with
- *     `endUID`.
- *   }
- *   @key[endUID UID]{
- *     The UID of the first and therefore (possibly equally) newest message
- *     in this block.  Forms the second part of a composite key with `endTS`.
- *   }
- *   @key[count Number]{
- *     The number of messages in this bucket.
- *   }
- *   @key[estSize Number]{
- *     The estimated size in bytes all of the messages in this bucket use.  This
- *     is to assist us in known when to split/merge blocks.
- *   }
- * ]]{
- *   The directory entries for our `HeaderBlock` and `BodyBlock` instances.
- *   Currently, these are always stored in memory since they are small and
- *   there shouldn't be a tremendous number of them.
- *
- *   These
- * }
- * @typedef[EmailAddress String]
- * @typedef[NameAddressPair @dict[
- *   @key[address EmailAddress]
- *   @key[name String]
- * ]]
- * @typedef[HeaderInfo @dict[
- *   @key[id]{
- *     An id allocated by the back-end that names the message within the folder.
- *     We use this instead of the server-issued UID because if we used the UID
- *     for this purpose then we would still need to issue our own temporary
- *     speculative id's for offline operations and would need to implement
- *     renaming and it all gets complicated.
- *   }
- *   @key[srvid]{
- *     The server-issued UID for the folder, or 0 if the folder is an offline
- *     header.
- *   }
- *   @key[suid]{
- *     Basically "account id/folder id/message id", although technically the
- *     folder id includes the account id.
- *   }
- *   @key[author NameAddressPair]
- *   @key[date DateMS]
- *   @key[flags @listof[String]]
- *   @key[hasAttachments Boolean]
- *   @key[subject String]
- *   @key[snippet String]
- * ]]
- * @typedef[HeaderBlock @dict[
- *   @key[uids @listof[UID]]{
- *     The UIDs of the headers in the same order.  This is intended as a fast
- *     parallel search mechanism.  It can be discarded if it doesn't prove
- *     useful.
- *   }
- *   @key[headers @listof[HeaderInfo]]{
- *     Headers in numerically decreasing time and UID order.  The header at
- *     index 0 should correspond to the 'end' characteristics of the blockInfo
- *     and the header at n-1 should correspond to the start characteristics.
- *   }
- * ]]
- * @typedef[AttachmentInfo @dict[
- *   @key[name String]{
- *     The filename of the attachment if this is an attachment, the content-id
- *     of the attachment if this is a related part for inline display.
- *   }
- *   @key[type String]{
- *     The (full) mime-type of the attachment.
- *   }
- *   @key[part String]{
- *     The IMAP part number for fetching the attachment.
- *   }
- *   @key[encoding String]{
- *     The encoding of the attachment so we know how to decode it.
- *   }
- *   @key[sizeEstimate Number]{
- *     Estimated file size in bytes.  Gets updated to be the correct size on
- *     attachment download.
- *   }
- *   @key[file @oneof[
- *     @case[null]{
- *       The attachment has not been downloaded, the file size is an estimate.
- *     }
- *     @case[@list["device storage type" "file path"]{
- *       The DeviceStorage type (ex: pictures) and the path to the file within
- *       device storage.
- *     }
- *     @case[HTMLBlob]{
- *       The Blob that contains the attachment.  It can be thought of as a
- *       handle/name to access the attachment.  IndexedDB in Gecko stores the
- *       blobs as (quota-tracked) files on the file-system rather than inline
- *       with the record, to the attachments don't need to count against our
- *       block size since they are not part of the direct I/O burden for the
- *       block.
- *     }
- *   ]]
- *   @key[charset @oneof[undefined String]]{
- *     The character set, for example "ISO-8859-1".  If not specified, as is
- *     likely for binary attachments, this should be null.
- *   }
- *   @key[textFormat @oneof[undefined String]]{
- *     The text format, for example, "flowed" for format=flowed.  If not
- *     specified, as is likely for binary attachments, this should be null.
- *   }
- * ]]
- * @typedef[BodyInfo @dict[
- *   @key[date DateMS]{
- *     Redundantly stored date info for block splitting purposes.  We pretty
- *     much need this no matter what because our ordering is on the tuples of
- *     dates and UIDs, so we could have trouble efficiently locating our header
- *     from the body without this.
- *   }
- *   @key[size Number]
- *   @key[to @listof[NameAddressPair]]
- *   @key[cc @listof[NameAddressPair]]
- *   @key[bcc @listof[NameAddressPair]]
- *   @key[replyTo NameAddressPair]
- *   @key[attachments @listof[AttachmentInfo]]{
- *     Proper attachments for explicit downloading.
- *   }
- *   @key[relatedParts @oneof[null @listof[AttachmentInfo]]]{
- *     Attachments for inline display in the contents of the (hopefully)
- *     multipart/related message.
- *   }
- *   @key[references @oneof[null @listof[String]]]{
- *     The contents of the references header as a list of de-quoted ('<' and
- *     '>' removed) message-id's.  If there was no header, this is null.
- *   }
- *   @key[bodyReps @listof[@oneof[String Array]]]{
- *     This is a list where each two consecutive elements describe a body
- *     representation.  The even indices are the body rep types which are
- *     either 'plain' or 'html'.  The odd indices are the actual
- *     representations.
-=======
  * ALL SPECULATIVE RIGHT NOW.
->>>>>>> a296def7
  *
  * Like ImapFolderStorage, but with only one folder and messages named by their
  * X-GM-MSGID value rather than their UID(s).
