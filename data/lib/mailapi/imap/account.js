/**
 *
 **/

define(
  [
    'imap',
    'rdcommon/log',
    '../a64',
    '../errbackoff',
    '../mailslice',
    '../searchfilter',
    '../util',
    './folder',
    './jobs',
    'module',
    'exports'
  ],
  function(
    $imap,
    $log,
    $a64,
    $errbackoff,
    $mailslice,
    $searchfilter,
    $util,
    $imapfolder,
    $imapjobs,
    $module,
    exports
  ) {
const bsearchForInsert = $util.bsearchForInsert;

function cmpFolderPubPath(a, b) {
  return a.path.localeCompare(b.path);
}

/**
 * Account object, root of all interaction with servers.
 *
 * Passwords are currently held in cleartext with the rest of the data.  Ideally
 * we would like them to be stored in some type of keyring coupled to the TCP
 * API in such a way that we never know the API.  Se a vida e.
 *
 */
function ImapAccount(universe, compositeAccount, accountId, credentials,
                     connInfo, folderInfos,
                     dbConn,
                     _parentLog, existingProtoConn) {
  this.universe = universe;
  this.compositeAccount = compositeAccount;
  this.id = accountId;

  this._LOG = LOGFAB.ImapAccount(this, _parentLog, this.id);

  this._credentials = credentials;
  this._connInfo = connInfo;
  this._db = dbConn;

  /**
   * The maximum number of connections we are allowed to have alive at once.  We
   * want to limit this both because we generally aren't sophisticated enough
   * to need to use many connections at once (unless we have bugs), and because
   * servers may enforce a per-account connection limit which can affect both
   * us and other clients on other devices.
   *
   * Thunderbird's default for this is 5.
   *
   * gmail currently claims to have a limit of 10 connections per account:
   * http://support.google.com/mail/bin/answer.py?hl=en&answer=97150
   *
   * I am picking 3 right now because it should cover the "I just sent a
   * messages from the folder I was in and then switched to another folder",
   * where we could have stuff to do in the old folder, new folder, and sent
   * mail folder.  I have also seem claims of connection limits of 3 for some
   * accounts out there, so this avoids us needing logic to infer a need to
   * lower our connection limit.
   */
  this._maxConnsAllowed = 3;
  /**
   * The `ImapConnection` we are attempting to open, if any.  We only try to
   * open one connection at a time.
   */
  this._pendingConn = null;
  this._ownedConns = [];
  /**
   * @listof[@dict[
   *   @key[folderId]
   *   @key[callback]
   * ]]{
   *   The list of requested connections that have not yet been serviced.  An
   * }
   */
  this._demandedConns = [];
  this._backoffEndpoint = $errbackoff.createEndpoint('imap:' + this.id, this,
                                                     this._LOG);
  this._boundMakeConnection = this._makeConnection.bind(this);

  if (existingProtoConn)
    this._reuseConnection(existingProtoConn);

  // Yes, the pluralization is suspect, but unambiguous.
  /** @dictof[@key[FolderId] @value[ImapFolderStorage] */
  var folderStorages = this._folderStorages = {};
  /** @dictof[@key[FolderId] @value[ImapFolderMeta] */
  var folderPubs = this.folders = [];

  /**
   * The list of dead folder id's that we need to nuke the storage for when
   * we next save our account status to the database.
   */
  this._deadFolderIds = null;

  /**
   * The canonical folderInfo object we persist to the database.
   */
  this._folderInfos = folderInfos;
  /**
   * @dict[
   *   @param[nextFolderNum Number]{
   *     The next numeric folder number to be allocated.
   *   }
   *   @param[nextMutationNum Number]{
   *     The next mutation id to be allocated.
   *   }
   *   @param[lastFullFolderProbeAt DateMS]{
   *     When was the last time we went through our list of folders and got the
   *     unread count in each folder.
   *   }
   *   @param[capability @listof[String]]{
   *     The post-login capabilities from the server.
   *   }
   *   @param[rootDelim String]{
   *     The root hierarchy delimiter.  It is possible for servers to not
   *     support hierarchies, but we just declare that those servers are not
   *     acceptable for use.
   *   }
   * ]{
   *   Meta-information about the account derived from probing the account.
   *   This information gets flushed on database upgrades.
   * }
   */
  this.meta = this._folderInfos.$meta;
  /**
   * @listof[SerializedMutation]{
   *   The list of recently issued mutations against us.  Mutations are added
   *   as soon as they are requested and remain until evicted based on a hard
   *   numeric limit.  The limit is driven by our unit tests rather than our
   *   UI which currently only allows a maximum of 1 (high-level) undo.  The
   *   status of whether the mutation has been run is tracked on the mutation
   *   but does not affect its presence or position in the list.
   *
   *   Right now, the `MailUniverse` is in charge of this and we just are a
   *   convenient place to stash the data.
   * }
   */
  this.mutations = this._folderInfos.$mutations;
  this.deferredMutations = this._folderInfos.$deferredMutations;
  this.tzOffset = compositeAccount.accountDef.tzOffset;
  for (var folderId in folderInfos) {
    if (folderId[0] === '$')
      continue;
    var folderInfo = folderInfos[folderId];

    folderStorages[folderId] =
      new $mailslice.FolderStorage(this, folderId, folderInfo, this._db,
                                   $imapfolder.ImapFolderSyncer, this._LOG);
    folderPubs.push(folderInfo.$meta);
  }
  this.folders.sort(function(a, b) {
    return a.path.localeCompare(b.path);
  });

<<<<<<< HEAD
  this._jobDriver = new $imapjobs.ImapJobDriver(
                          this, this._folderInfos.$mutationState);
=======
  /**
   * Flag to allow us to avoid calling closeBox to close a folder.  This avoids
   * expunging deleted messages.
   */
  this._TEST_doNotCloseFolder = false;
>>>>>>> 6d697e2b
}
exports.ImapAccount = ImapAccount;
ImapAccount.prototype = {
  type: 'imap',
  toString: function() {
    return '[ImapAccount: ' + this.id + ']';
  },

  /**
   * Make a given folder known to us, creating state tracking instances, etc.
   */
  _learnAboutFolder: function(name, path, type, delim, depth) {
    var folderId = this.id + '/' + $a64.encodeInt(this.meta.nextFolderNum++);
    var folderInfo = this._folderInfos[folderId] = {
      $meta: {
        id: folderId,
        name: name,
        path: path,
        type: type,
        delim: delim,
        depth: depth
      },
      $impl: {
        nextId: 0,
        nextHeaderBlock: 0,
        nextBodyBlock: 0,
      },
      accuracy: [],
      headerBlocks: [],
      bodyBlocks: [],
      serverIdHeaderBlockMapping: null, // IMAP does not need the mapping
    };
    this._folderStorages[folderId] =
      new $mailslice.FolderStorage(this, folderId, folderInfo, this._db,
                                   $imapfolder.ImapFolderSyncer, this._LOG);

    var folderMeta = folderInfo.$meta;
    var idx = bsearchForInsert(this.folders, folderMeta, cmpFolderPubPath);
    this.folders.splice(idx, 0, folderMeta);

    this.universe.__notifyAddedFolder(this.id, folderMeta);
    return folderMeta;
  },

  _forgetFolder: function(folderId) {
    var folderInfo = this._folderInfos[folderId],
        folderMeta = folderInfo.$meta;
    delete this._folderInfos[folderId];
    var folderStorage = this._folderStorages[folderId];
    delete this._folderStorages[folderId];
    var idx = this.folders.indexOf(folderMeta);
    this.folders.splice(idx, 1);
    if (this._deadFolderIds === null)
      this._deadFolderIds = [];
    this._deadFolderIds.push(folderId);
    folderStorage.youAreDeadCleanupAfterYourself();

    this.universe.__notifyRemovedFolder(this.id, folderMeta);
  },

  /**
   * We are being told that a synchronization pass completed, and that we may
   * want to consider persisting our state.
   */
  __checkpointSyncCompleted: function() {
    this.saveAccountState();
  },

  /**
   * Save the state of this account to the database.  This entails updating all
   * of our highly-volatile state (folderInfos which contains counters, accuracy
   * structures, and our block info structures) as well as any dirty blocks.
   *
   * This should be entirely coherent because the structured clone should occur
   * synchronously during this call, but it's important to keep in mind that if
   * that ever ends up not being the case that we need to cause mutating
   * operations to defer until after that snapshot has occurred.
   */
  saveAccountState: function(reuseTrans) {
    var perFolderStuff = [], self = this;
    for (var iFolder = 0; iFolder < this.folders.length; iFolder++) {
      var folderPub = this.folders[iFolder],
          folderStorage = this._folderStorages[folderPub.id],
          folderStuff = folderStorage.generatePersistenceInfo();
      if (folderStuff)
        perFolderStuff.push(folderStuff);
    }
    this._LOG.saveAccountState_begin();
    var trans = this._db.saveAccountFolderStates(
      this.id, this._folderInfos, perFolderStuff,
      this._deadFolderIds,
      function stateSaved() {
        self._LOG.saveAccountState_end();
      },
      reuseTrans);
    this._deadFolderIds = null;
    return trans;
  },

  /**
   * Delete an existing folder WITHOUT ANY ABILITY TO UNDO IT.  Current UX
   * does not desire this, but the unit tests do.
   *
   * Callback is like the createFolder one, why not.
   */
  deleteFolder: function(folderId, callback) {
    if (!this._folderInfos.hasOwnProperty(folderId))
      throw new Error("No such folder: " + folderId);

    if (!this.universe.online) {
      callback('offline');
      return;
    }

    var folderMeta = this._folderInfos[folderId].$meta;

    var rawConn = null, self = this;
    function gotConn(conn) {
      rawConn = conn;
      rawConn.delBox(folderMeta.path, deletionCallback);
    }
    function deletionCallback(err) {
      if (err)
        done('unknown');
      else
        done(null);
    }
    function done(errString) {
      if (rawConn) {
        self.__folderDoneWithConnection(rawConn, false, false);
        rawConn = null;
      }
      if (!errString) {
        self._LOG.deleteFolder(folderMeta.path);
        self._forgetFolder(folderId);
      }
      if (callback)
        callback(errString, folderMeta);
    }
    this.__folderDemandsConnection(null, 'deleteFolder', gotConn);
  },

  getFolderStorageForFolderId: function(folderId) {
    if (this._folderStorages.hasOwnProperty(folderId))
      return this._folderStorages[folderId];
    throw new Error('No folder with id: ' + folderId);
  },

  getFolderStorageForMessageSuid: function(messageSuid) {
    var folderId = messageSuid.substring(0, messageSuid.lastIndexOf('/'));
    if (this._folderStorages.hasOwnProperty(folderId))
      return this._folderStorages[folderId];
    throw new Error('No folder with id: ' + folderId);
  },

  /**
   * Create a view slice on the messages in a folder, starting from the most
   * recent messages and synchronizing further as needed.
   */
  sliceFolderMessages: function(folderId, bridgeHandle) {
    var storage = this._folderStorages[folderId],
        slice = new $mailslice.MailSlice(bridgeHandle, storage, this._LOG);

    storage.sliceOpenFromNow(slice);
  },

  searchFolderMessages: function(folderId, bridgeHandle, phrase, whatToSearch) {
    var storage = this._folderStorages[folderId],
        slice = new $searchfilter.SearchSlice(bridgeHandle, storage, phrase,
                                              whatToSearch, this._LOG);
    // the slice is self-starting, we don't need to call anything on storage
  },

  shutdown: function() {
    // - kill all folder storages (for their loggers)
    for (var iFolder = 0; iFolder < this.folders.length; iFolder++) {
      var folderPub = this.folders[iFolder],
          folderStorage = this._folderStorages[folderPub.id];
      folderStorage.shutdown();
    }

    this._backoffEndpoint.shutdown();

    // - close all connections
    for (var i = 0; i < this._ownedConns.length; i++) {
      var connInfo = this._ownedConns[i];
      connInfo.conn.die();
    }

    this._LOG.__die();
  },

  checkAccount: function(listener) {
    var self = this;
    this._makeConnection(listener, null, 'check');
  },

  //////////////////////////////////////////////////////////////////////////////
  // Connection Pool-ish stuff

  get numActiveConns() {
    return this._ownedConns.length;
  },

  /**
   * Mechanism for an `ImapFolderConn` to request an IMAP protocol connection.
   * This is to potentially support some type of (bounded) connection pooling
   * like Thunderbird uses.  The rationale is that many servers cap the number
   * of connections we are allowed to maintain, plus it's hard to justify
   * locally tying up those resources.  (Thunderbird has more need of watching
   * multiple folders than ourselves, bu we may still want to synchronize a
   * bunch of folders in parallel for latency reasons.)
   *
   * The provided connection will *not* be in the requested folder; it's up to
   * the folder connection to enter the folder.
   *
   * @args[
   *   @param[folderId #:optional FolderId]{
   *     The folder id of the folder that will be using the connection.  If
   *     it's not a folder but some task, then pass null (and ideally provide
   *     a useful `label`).
   *   }
   *   @param[label #:optional String]{
   *     A human readable explanation of the activity for debugging purposes.
   *   }
   *   @param[callback @func[@args[@param[conn]]]]{
   *     The callback to invoke once the connection has been established.  If
   *     there is a connection present in the reuse pool, this may be invoked
   *     immediately.
   *   }
   *   @param[deathback Function]{
   *     A callback to invoke if the connection dies or we feel compelled to
   *     reclaim it.
   *   }
   * ]
   */
  __folderDemandsConnection: function(folderId, label, callback, deathback) {
    this._demandedConns.push({
      folderId: folderId,
      label: label,
      callback: callback,
      deathback: deathback
    });

    // No line-cutting; bail if there was someone ahead of us.
    if (this._demandedConns.length > 1)
      return;

    // - try and reuse an existing connection
    if (this._allocateExistingConnection())
      return;

    // - we need to wait for a new conn or one to free up
    this._makeConnectionIfPossible();
  },

  _allocateExistingConnection: function() {
    if (!this._demandedConns.length)
      return false;
    var demandInfo = this._demandedConns[0];

    var reusableConnInfo = null;
    for (var i = 0; i < this._ownedConns.length; i++) {
      var connInfo = this._ownedConns[i];
      // It's concerning if the folder already has a connection...
      if (demandInfo.folderId && connInfo.folderId === demandInfo.folderId)
        this._LOG.folderAlreadyHasConn(demandInfo.folderId);

      if (connInfo.inUseBy)
        continue;

      connInfo.inUseBy = demandInfo;
      this._demandedConns.shift();
      this._LOG.reuseConnection(demandInfo.folderId, demandInfo.label);
      demandInfo.callback(connInfo.conn);
      return true;
    }

    return false;
  },

  /**
   * Close all connections that aren't currently in use.
   */
  closeUnusedConnections: function() {
    for (var i = this._ownedConns.length - 1; i >= 0; i--) {
      var connInfo = this._ownedConns[i];
      if (connInfo.inUseBy)
        continue;
      // this eats all future notifications, so we need to splice...
      connInfo.conn.die();
      this._ownedConns.splice(i, 1);
      this._LOG.deadConnection();
    }
  },

  _makeConnectionIfPossible: function() {
    if (this._ownedConns.length >= this._maxConnsAllowed) {
      this._LOG.maximumConnsNoNew();
      return;
    }
    if (this._pendingConn)
      return;

    this._pendingConn = true;
    this._backoffEndpoint.scheduleConnectAttempt(this._boundMakeConnection);
  },

  _makeConnection: function(listener, whyFolderId, whyLabel) {
    this._LOG.createConnection(whyFolderId, whyLabel);
    var opts = {
      host: this._connInfo.hostname,
      port: this._connInfo.port,
      crypto: this._connInfo.crypto,

      username: this._credentials.username,
      password: this._credentials.password,
    };
    if (this._LOG) opts._logParent = this._LOG;
    var conn = this._pendingConn = new $imap.ImapConnection(opts);
    var connectCallbackTriggered = false;
    // The login callback should get invoked in all cases, but a recent code
    // inspection for the prober suggested that there may be some cases where
    // things might fall-through, so let's just convert them.  We need some
    // type of handler since imap.js currently calls the login callback and
    // then the 'error' handler, generating an error if there is no error
    // handler.
    conn.on('error', function(err) {
      if (!connectCallbackTriggered)
        loginCb(err);
    });
    var loginCb;
    conn.connect(loginCb = function(err) {
      connectCallbackTriggered = true;
      this._pendingConn = null;
      if (err) {
        var errName, reachable = false, maybeRetry = true;
        // We want to produce error-codes as defined in `MailApi.js` for
        // tryToCreateAccount.  We have also tried to make imap.js produce
        // error codes of the right type already, but for various generic paths
        // (like saying 'NO'), there isn't currently a good spot for that.
        switch (err.type) {
          // dovecot says after a delay and does not terminate the connection:
          //   NO [AUTHENTICATIONFAILED] Authentication failed.
          // zimbra 7.2.x says after a delay and DOES terminate the connection:
          //   NO LOGIN failed
          //   * BYE Zimbra IMAP server terminating connection
          // yahoo says after a delay and does not terminate the connection:
          //   NO [AUTHENTICATIONFAILED] Incorrect username or password.
          case 'NO':
          case 'no':
            errName = 'bad-user-or-pass';
            reachable = true;
            // go directly to the broken state; no retries
            maybeRetry = false;
            // tell the higher level to disable our account until we fix our
            // credentials problem and ideally generate a UI prompt.
            this.universe.__reportAccountProblem(this.compositeAccount,
                                                 errName);
            break;
          // errors we can pass through directly:
          case 'server-maintenance':
            errName = err.type;
            reachable = true;
            break;
          case 'timeout':
            errName = 'unresponsive-server';
            break;
          default:
            errName = 'unknown';
            break;
        }
        console.error('Connect error:', errName, 'formal:', err, 'on',
                      this._connInfo.hostname, this._connInfo.port);
        if (listener)
          listener(errName);
        conn.die();

        // track this failure for backoff purposes
        if (maybeRetry) {
          if (this._backoffEndpoint.noteConnectFailureMaybeRetry(reachable))
            this._makeConnectionIfPossible();
        }
        else {
          this._backoffEndpoint.noteBrokenConnection();
        }
      }
      else {
        this._bindConnectionDeathHandlers(conn);
        this._backoffEndpoint.noteConnectSuccess();
        this._ownedConns.push({
          conn: conn,
          inUseBy: null,
        });
        this._allocateExistingConnection();
        if (listener)
          listener(null);
        // Keep opening connections if there is more work to do (and possible).
        if (this._demandedConns.length)
          this._makeConnectionIfPossible();
      }
    }.bind(this));
  },

  /**
   * Treat a connection that came from the IMAP prober as a connection we
   * created ourselves.
   */
  _reuseConnection: function(existingProtoConn) {
    // We don't want the probe being kept alive and we certainly don't need its
    // listeners.
    existingProtoConn.removeAllListeners();
    this._ownedConns.push({
        conn: existingProtoConn,
        inUseBy: null,
      });
    this._bindConnectionDeathHandlers(existingProtoConn);
  },

  _bindConnectionDeathHandlers: function(conn) {
    // on close, stop tracking the connection in our list of live connections
    conn.on('close', function() {
      for (var i = 0; i < this._ownedConns.length; i++) {
        var connInfo = this._ownedConns[i];
        if (connInfo.conn === conn) {
          this._LOG.deadConnection(connInfo.inUseBy &&
                                   connInfo.inUseBy.folderId);
          if (connInfo.inUseBy && connInfo.inUseBy.deathback)
            connInfo.inUseBy.deathback(conn);
          connInfo.inUseBy = null;
          this._ownedConns.splice(i, 1);
          return;
        }
      }
      this._LOG.unknownDeadConnection();
    }.bind(this));
    conn.on('error', function(err) {
      this._LOG.connectionError(err);
      // this hears about connection errors too
      console.warn('Conn steady error:', err, 'on',
                   this._connInfo.hostname, this._connInfo.port);
    }.bind(this));
  },

  __folderDoneWithConnection: function(conn, closeFolder, resourceProblem) {
    for (var i = 0; i < this._ownedConns.length; i++) {
      var connInfo = this._ownedConns[i];
      if (connInfo.conn === conn) {
        if (resourceProblem)
          this._backoffEndpoint(connInfo.inUseBy.folderId);
        this._LOG.releaseConnection(connInfo.inUseBy.folderId,
                                    connInfo.inUseBy.label);
        connInfo.inUseBy = null;
        // (this will trigger an expunge if not read-only...)
        if (closeFolder && !resourceProblem && !this._TEST_doNotCloseFolder)
          conn.closeBox(function() {});
        return;
      }
    }
    this._LOG.connectionMismatch();
  },

  //////////////////////////////////////////////////////////////////////////////
  // Folder synchronization

  syncFolderList: function(callback) {
    var self = this;
    this.__folderDemandsConnection(null, 'syncFolderList', function(conn) {
      conn.getBoxes(self._syncFolderComputeDeltas.bind(self, conn, callback));
    });
  },
  _determineFolderType: function(box, path) {
    var type = null;
    // NoSelect trumps everything.
    if (box.attribs.indexOf('NOSELECT') !== -1) {
      type = 'nomail';
    }
    else {
      // Standards-ish:
      // - special-use: http://tools.ietf.org/html/rfc6154
      //   IANA registrations:
      //   http://www.iana.org/assignments/imap4-list-extended
      // - xlist:
      //   https://developers.google.com/google-apps/gmail/imap_extensions

      // Process the attribs for goodness.
      for (var i = 0; i < box.attribs.length; i++) {
        switch (box.attribs[i]) {
          case 'ALL': // special-use
          case 'ALLMAIL': // xlist
          case 'ARCHIVE': // special-use
            type = 'archive';
            break;
          case 'DRAFTS': // special-use xlist
            type = 'drafts';
            break;
          case 'FLAGGED': // special-use
            type = 'starred';
            break;
          case 'INBOX': // xlist
            type = 'inbox';
            break;
          case 'JUNK': // special-use
            type = 'junk';
            break;
          case 'SENT': // special-use xlist
            type = 'sent';
            break;
          case 'SPAM': // xlist
            type = 'junk';
            break;
          case 'STARRED': // xlist
            type = 'starred';
            break;

          case 'TRASH': // special-use xlist
            type = 'trash';
            break;

          case 'HASCHILDREN': // 3348
          case 'HASNOCHILDREN': // 3348

          // - standard bits we don't care about
          case 'MARKED': // 3501
          case 'UNMARKED': // 3501
          case 'NOINFERIORS': // 3501
            // XXX use noinferiors to prohibit folder creation under it.
          // NOSELECT

          default:
        }
      }

      // heuristic based type assignment based on the name
      if (!type) {
        switch (path.toUpperCase()) {
          case 'DRAFT':
          case 'DRAFTS':
            type = 'drafts';
            break;
          case 'INBOX':
            type = 'inbox';
            break;
          case 'JUNK':
          case 'SPAM':
            type = 'junk';
            break;
          case 'SENT':
            type = 'sent';
            break;
          case 'TRASH':
            type = 'trash';
            break;
        }
      }

      if (!type)
        type = 'normal';
    }
    return type;
  },
  _syncFolderComputeDeltas: function(conn, callback, err, boxesRoot) {
    var self = this;
    if (err) {
      // XXX need to deal with transient failure states
      this.__folderDoneWithConnection(conn, false, false);
      callback();
      return;
    }

    // - build a map of known existing folders
    var folderPubsByPath = {}, folderPub;
    for (var iFolder = 0; iFolder < this.folders.length; iFolder++) {
      folderPub = this.folders[iFolder];
      folderPubsByPath[folderPub.path] = folderPub;
    }

    // - walk the boxes
    function walkBoxes(boxLevel, pathSoFar, pathDepth) {
      for (var boxName in boxLevel) {
        var box = boxLevel[boxName],
            path = pathSoFar ? (pathSoFar + boxName) : boxName;

        // - already known folder
        if (folderPubsByPath.hasOwnProperty(path)) {
          // mark it with true to show that we've seen it.
          folderPubsByPath = true;
        }
        // - new to us!
        else {
          var type = self._determineFolderType(box, path);
          self._learnAboutFolder(boxName, path, type, box.delim, pathDepth);
        }

        if (box.children)
          walkBoxes(box.children, pathSoFar + boxName + box.delim,
                    pathDepth + 1);
      }
    }
    walkBoxes(boxesRoot, '', 0);

    // - detect deleted folders
    // track dead folder id's so we can issue a
    var deadFolderIds = [];
    for (var folderPath in folderPubsByPath) {
      folderPub = folderPubsByPath[folderPath];
      // (skip those we found above)
      if (folderPub === true)
        continue;
      // It must have gotten deleted!
      this._forgetFolder(folderPub.id);
    }

    this.__folderDoneWithConnection(conn, false, false);
    // be sure to save our state now that we are up-to-date on this.
    this.saveAccountState();
    callback();
  },

  //////////////////////////////////////////////////////////////////////////////

  /**
   * @args[
   *   @param[op MailOp]
   *   @param[mode @oneof[
   *     @case['local_do']{
   *       Apply the mutation locally to our database rep.
   *     }
   *     @case['check']{
   *       Check if the manipulation has been performed on the server.  There
   *       is no need to perform a local check because there is no way our
   *       database can be inconsistent in its view of this.
   *     }
   *     @case['do']{
   *       Perform the manipulation on the server.
   *     }
   *     @case['local_undo']{
   *       Undo the mutation locally.
   *     }
   *     @case['undo']{
   *       Undo the mutation on the server.
   *     }
   *   ]]
   *   @param[callback @func[
   *     @args[
   *       @param[error @oneof[String null]]
   *     ]
   *   ]]
   *   }
   * ]
   */
  runOp: function(op, mode, callback) {
    var methodName = mode + '_' + op.type, self = this,
        isLocal = (mode === 'local_do' || mode === 'local_undo');

    if (!(methodName in this._jobDriver))
      throw new Error("Unsupported op: '" + op.type + "' (mode: " + mode + ")");

    if (!isLocal)
      op.status = mode + 'ing';

    if (callback) {
      this._LOG.runOp_begin(mode, op.type, null, op);
      this._jobDriver[methodName](op, function(error, resultIfAny,
                                               accountSaveSuggested) {
        self._jobDriver.postJobCleanup();
        self._LOG.runOp_end(mode, op.type, error, op);
        callback(error, resultIfAny, accountSaveSuggested);
      });
    }
    else {
      this._LOG.runOp_begin(mode, op.type, null, null);
      var rval = this._jobDriver[methodName](op);
      this._jobDriver.postJobCleanup();
      this._LOG.runOp_end(mode, op.type, rval, op);
    }
  },

  // NB: this is not final mutation logic; it needs to be more friendly to
  // ImapFolderConn's.  See _do_modtags which is being cleaned up...
};

/**
 * While gmail deserves major props for providing any IMAP interface, everyone
 * is much better off if we treat it specially.  EVENTUALLY.
 */
function GmailAccount() {
}
GmailAccount.prototype = {
  type: 'gmail-imap',

};

var LOGFAB = exports.LOGFAB = $log.register($module, {
  ImapAccount: {
    type: $log.ACCOUNT,
    events: {
      createFolder: {},
      deleteFolder: {},

      createConnection: {},
      reuseConnection: {},
      releaseConnection: {},
      deadConnection: {},
      connectionMismatch: {},

      /**
       * The maximum connection limit has been reached, we are intentionally
       * not creating an additional one.
       */
      maximumConnsNoNew: {},
    },
    TEST_ONLY_events: {
      deleteFolder: { path: false },

      createConnection: { folderId: false, label: false },
      reuseConnection: { folderId: false, label: false },
      releaseConnection: { folderId: false, label: false },
      deadConnection: { folderId: false },
      connectionMismatch: {},
    },
    errors: {
      unknownDeadConnection: {},
      connectionError: {},
      folderAlreadyHasConn: { folderId: false },
    },
    asyncJobs: {
      runOp: { mode: true, type: true, error: false, op: false },
      saveAccountState: {},
    },
    TEST_ONLY_asyncJobs: {
    },
  },
});

}); // end define<|MERGE_RESOLUTION|>--- conflicted
+++ resolved
@@ -171,16 +171,14 @@
     return a.path.localeCompare(b.path);
   });
 
-<<<<<<< HEAD
   this._jobDriver = new $imapjobs.ImapJobDriver(
                           this, this._folderInfos.$mutationState);
-=======
+
   /**
    * Flag to allow us to avoid calling closeBox to close a folder.  This avoids
    * expunging deleted messages.
    */
   this._TEST_doNotCloseFolder = false;
->>>>>>> 6d697e2b
 }
 exports.ImapAccount = ImapAccount;
 ImapAccount.prototype = {
