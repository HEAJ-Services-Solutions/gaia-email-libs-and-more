define(
  [
    'rdcommon/log',
    'mailparser/mailparser',
    '../a64',
    '../allback',
    '../date',
    '../syncbase',
    '../util',
    './imapchew',
    'module',
    'exports'
  ],
  function(
    $log,
    $mailparser,
    $a64,
    $allback,
    $date,
    $sync,
    $util,
    $imapchew,
    $module,
    exports
  ) {
<<<<<<< HEAD
const allbackMaker = $allback.allbackMaker,
      bsearchForInsert = $util.bsearchForInsert,
      bsearchMaybeExists = $util.bsearchMaybeExists,
      cmpHeaderYoungToOld = $util.cmpHeaderYoungToOld,
      DAY_MILLIS = $date.DAY_MILLIS,
      NOW = $date.NOW,
      BEFORE = $date.BEFORE,
      ON_OR_BEFORE = $date.ON_OR_BEFORE,
      SINCE = $date.SINCE,
      TIME_DIR_AT_OR_BEYOND = $date.TIME_DIR_AT_OR_BEYOND,
      TIME_DIR_ADD = $date.TIME_DIR_ADD,
      TIME_DIR_DELTA = $date.TIME_DIR_DELTA,
      makeDaysAgo = $date.makeDaysAgo,
      makeDaysBefore = $date.makeDaysBefore,
      quantizeDate = $date.quantizeDate;
const PASTWARDS = 1, FUTUREWARDS = -1;
=======
var allbackMaker = $allback.allbackMaker,
    bsearchForInsert = $util.bsearchForInsert,
    bsearchMaybeExists = $util.bsearchMaybeExists,
    cmpHeaderYoungToOld = $util.cmpHeaderYoungToOld,
    DAY_MILLIS = $date.DAY_MILLIS,
    NOW = $date.NOW,
    FUTURE = $date.FUTURE,
    BEFORE = $date.BEFORE,
    ON_OR_BEFORE = $date.ON_OR_BEFORE,
    SINCE = $date.SINCE,
    makeDaysBefore = $date.makeDaysBefore,
    quantizeDate = $date.quantizeDate;
>>>>>>> 8a2c0e6f

/**
 * Compact an array in-place with nulls so that the nulls are removed.  This
 * is done by a scan with an adjustment delta and a final splice to remove
 * the spares.
 */
function compactArray(arr) {
  // this could also be done with a write pointer.
  var delta = 0, len = arr.length;
  for (var i = 0; i < len; i++) {
    var obj = arr[i];
    if (obj === null) {
      delta++;
      continue;
    }
    if (delta)
      arr[i - delta] = obj;
  }
  if (delta)
    arr.splice(len - delta, delta);
  return arr;
}

/**
 * We don't care about deleted messages, it's best that we're not aware of them.
 * However, it's important to keep in mind that this means that EXISTS provides
 * us with an upper bound on the messages in the folder since we are blinding
 * ourselves to deleted messages.
 */
var BASELINE_SEARCH_OPTIONS = ['!DELETED'];

/**
 * Fetch parameters to get the headers / bodystructure; exists to reuse the
 * object since every fetch is the same.  Note that imap.js always gives us
 * FLAGS and INTERNALDATE so we don't need to ask for that.
 *
 * We are intentionally not using ENVELOPE because Thunderbird intentionally
 * defaults to to not using ENVELOPE.  Per bienvenu in
 * https://bugzilla.mozilla.org/show_bug.cgi?id=402594#c33 "We stopped using it
 * by default because servers often had issues with it so it was more trouble
 * than it was worth."
 *
 * Of course, imap.js doesn't really support ENVELOPE outside of bodystructure
 * right now either, but that's a lesser issue.  We probably don't want to trust
 * that data, however, if we don't want to trust normal ENVELOPE.
 */
var INITIAL_FETCH_PARAMS = {
  request: {
    headers: ['FROM', 'TO', 'CC', 'BCC', 'SUBJECT', 'REPLY-TO', 'MESSAGE-ID',
              'REFERENCES'],
    struct: true,
    body: false
  },
};

/**
 * Fetch parameters to just get the flags, which is no parameters because
 * imap.js always fetches them right now.
 */
var FLAG_FETCH_PARAMS = {
  request: {
    struct: false,
    headers: false,
    body: false
  },
};

/**
 * Folder connections do the actual synchronization logic.  They are associated
 * with one or more `ImapSlice` instances that issue the requests that trigger
 * synchronization.  Storage is handled by `FolderStorage` instances.  All of
 * the connection life-cycle nitty-gritty is handled by the `ImapAccount`.
 *
 * == Progress
 *
 * Our progress break-down is:
 * - [0.0, 0.1]: Getting the IMAP connection.
 * - (0.1, 0.25]: Getting usable SEARCH results.  Bisect back-off does not
 *     update progress.
 * - (0.25, 1.0]: Fetching revised flags, headers, and bodies.  Since this
 *     is primarily a question of network latency, we weight things based
 *     on round-trip requests required with reduced cost for number of packets
 *     required.
 *   - Revised flags: 20 + 1 * number of known headers
 *   - New headers: 20 + 5 * number of new headers
 *   - Bodies: 30 * number of new headers
 *
 * == IDLE
 *
 * We plan to IDLE in folders that we have active slices in.  We are assuming
 * the most basic IDLE implementation where it will tell us when the number
 * of messages increases (EXISTS), or decreases (EXPUNGE and EXISTS), with no
 * notifications when flags change.  (This is my current understanding of how
 * gmail operates from internet searches; we're not quite yet to protocol
 * experimentation yet.)
 *
 * The idea is accordingly that we will use IDLE notifications as a hint that
 * we should do a SEARCH for new messages.  It is that search that will update
 * our accuracy information and only that.
 */
function ImapFolderConn(account, storage, _parentLog) {
  this._account = account;
  this._storage = storage;
  this._LOG = LOGFAB.ImapFolderConn(this, _parentLog, storage.folderId);

  this._conn = null;
  this.box = null;
}
ImapFolderConn.prototype = {
  /**
   * Acquire a connection and invoke the callback once we have it and we have
   * entered the folder.  This method should only be called when running
   * inside `runMutexed`.
   *
   * @args[
   *   @param[callback @func[
   *     @args[
   *       @param[folderConn ImapFolderConn]
   *       @param[storage FolderStorage]
   *     ]
   *   ]]
   *   @param[deathback Function]{
   *     Invoked if the connection dies.
   *   }
   *   @param[label String]{
   *     A debugging label to name the purpose of the connection.
   *   }
   *   @param[dieOnConnectFailure #:optional Boolean]{
   *     See `ImapAccount.__folderDemandsConnection`.
   *   }
   * ]
   */
  acquireConn: function(callback, deathback, label, dieOnConnectFailure) {
    var self = this;
    this._account.__folderDemandsConnection(
      this._storage.folderId, label,
      function gotconn(conn) {
        self._conn = conn;
        // Now we have a connection, but it's not in the folder.
        // (If we were doing fancier sync like QRESYNC, we would not enter
        // in such a blase fashion.)
        self._conn.openBox(self._storage.folderMeta.path,
                           function openedBox(err, box) {
            if (err) {
              console.error('Problem entering folder',
                            self._storage.folderMeta.path);
              self._conn = null;
              // hand the connection back, noting a resource problem
              self._account.__folderDoneWithConnection(
                self._conn, false, true);
              if (deathback)
                deathback();
              return;
            }
            self.box = box;
            callback(self, self._storage);
          });
      },
      function deadconn() {
        self._conn = null;
        if (deathback)
          deathback();
      },
      dieOnConnectFailure);
  },

  relinquishConn: function() {
    if (!this._conn)
      return;

    this._account.__folderDoneWithConnection(this._conn, true, false);
    this._conn = null;
  },

  reselectBox: function(callback) {
    this._conn.openBox(this._storage.folderMeta.path, callback);
  },

  /**
   * Perform a SEARCH for the purposes of folder synchronization.  In the event
   * we are unable to reach the server (we are offline, the server is down,
   * nework troubles), the `abortedCallback` will be invoked.  Note that it can
   * take many seconds for us to conclusively fail to reach the server.
   */
  _timelySyncSearch: function(searchOptions, searchedCallback,
                              abortedCallback, progressCallback) {
    // If we don't have a connection, get one, then re-call.
    if (!this._conn) {
      // XXX the abortedCallback should really only be used for the duration
      // of this request, but it will end up being used for the entire duration
      // our folder holds on to the connection.  This is not a great idea as
      // long as we are leaving the IMAP connection idling in the folder (which
      // causes us to not release the connection back to the account).  We
      // should tie this to the mutex or something else transactional.
      this.acquireConn(
        this._timelySyncSearch.bind(this, searchOptions, searchedCallback,
                                    abortedCallback, progressCallback),
        abortedCallback, 'sync', true);
      return;
    }

    // Having a connection is 10% of the battle
    if (progressCallback)
      progressCallback(0.1);
    this._conn.search(searchOptions, function(err, uids) {
        if (err) {
          console.error('Search error on', searchOptions, 'err:', err);
          abortedCallback();
          return;
        }
        searchedCallback(uids);
      });
  },

  /**
   * Perform a search to find all the messages in the given date range.
   * Meanwhile, load the set of messages from storage.  Infer deletion of the
   * messages we already know about that should exist in the search results but
   * do not.  Retrieve information on the messages we don't know anything about
   * and update the metadata on the messages we do know about.
   *
   * An alternate way to accomplish the new/modified/deleted detection for a
   * range might be to do a search over the UID range of new-to-us UIDs and
   * then perform retrieval on what we get back.  We would do a flag fetch for
   * all the UIDs we already know about and use that to both get updated
   * flags and infer deletions from UIDs that don't report back.  Except that
   * might not work because the standard doesn't seem to say that if we
   * specify gibberish UIDs that it should keep going for the UIDs that are
   * not gibberish.  Also, it's not clear what the performance impact of the
   * additional search constraint might be on server performance.  (Of course,
   * if the server does not have an index on internaldate, these queries are
   * going to be very expensive and the UID limitation would probably be a
   * mercy to the server.)
   *
   * @args[
   *   @param[startTS @oneof[null DateMS]]{
   *     If non-null, inclusive "SINCE" constraint to use, otherwise the
   *     constraint is omitted.
   *   }
   *   @param[endTS @oneof[null DateMS]]{
   *     If non-null, exclusive "BEFORE" constraint to use, otherwise the
   *     constraint is omitted.
   *   }
   * ]
   */
  syncDateRange: function(startTS, endTS, accuracyStamp,
                          doneCallback, progressCallback) {
console.log("syncDateRange:", startTS, endTS);
    var searchOptions = BASELINE_SEARCH_OPTIONS.concat(), self = this,
      storage = self._storage;
    var useBisectLimit = $sync.BISECT_DATE_AT_N_MESSAGES;
    if (startTS)
      searchOptions.push(['SINCE', startTS]);
    if (endTS)
      searchOptions.push(['BEFORE', endTS]);

    var callbacks = allbackMaker(
      ['search', 'db'],
      function syncDateRangeLogic(results) {
        var serverUIDs = results.search, headers = results.db,
            knownUIDs = [], uid, numDeleted = 0,
            modseq = self._conn._state.box.highestModSeq || '';

console.log('SERVER UIDS', serverUIDs.length, useBisectLimit);
        if (serverUIDs.length > useBisectLimit) {
          var effEndTS = endTS ||
                         quantizeDate(NOW() + DAY_MILLIS),
              curDaysDelta = Math.round((effEndTS - startTS) / DAY_MILLIS);
          // We are searching more than one day, we can shrink our search.

console.log('BISECT CASE', serverUIDs.length, 'curDaysDelta', curDaysDelta);
          if (curDaysDelta > 1) {
            // mark the bisection abort...
            self._LOG.syncDateRange_end(null, null, null, startTS, endTS);
            var bisectInfo = {
              oldStartTS: startTS,
              oldEndTS: endTS,
              numHeaders: serverUIDs.length,
              curDaysDelta: curDaysDelta,
              newStartTS: startTS,
              newEndTS: endTS,
            };
            // If we were being used for a refresh, they may want us to stop
            // and change their sync strategy.
            if (doneCallback('bisect', bisectInfo, null) === 'abort') {
              doneCallback('bisect-aborted', null);
              return null;
            }
            return self.syncDateRange(
              bisectInfo.newStartTS, bisectInfo.newEndTS, accuracyStamp,
              doneCallback, progressCallback);
          }
        }

        if (progressCallback)
          progressCallback(0.25);

        // -- infer deletion, flag to distinguish known messages
        // rather than splicing lists and causing shifts, we null out values.
        for (var iMsg = 0; iMsg < headers.length; iMsg++) {
          var header = headers[iMsg];
          var idxUid = serverUIDs.indexOf(header.srvid);
          // deleted!
          if (idxUid === -1) {
            storage.deleteMessageHeaderAndBody(header);
            numDeleted++;
            headers[iMsg] = null;
            continue;
          }
          // null out the UID so the non-null values in the search are the
          // new messages to us.
          serverUIDs[idxUid] = null;
          // but save the UID so we can do a flag-check.
          knownUIDs.push(header.srvid);
        }

        var newUIDs = compactArray(serverUIDs); // (re-labeling, same array)
        if (numDeleted)
          compactArray(headers);

        return self._commonSync(
          newUIDs, knownUIDs, headers,
          function(newCount, knownCount) {
            self._LOG.syncDateRange_end(newCount, knownCount, numDeleted,
                                        startTS, endTS);
            self._storage.markSyncRange(startTS, endTS, modseq,
                                        accuracyStamp);
            if (completed)
              return;
            completed = true;
            doneCallback(null, null, newCount + knownCount,
                         skewedStartTS, skewedEndTS);
          },
          progressCallback);
      });

    // - Adjust DB time range for server skew on INTERNALDATE
    // See https://github.com/mozilla-b2g/gaia-email-libs-and-more/issues/12
    // for more in-depth details.  The nutshell is that the server will secretly
    // apply a timezone to the question we ask it and will not actually tell us
    // dates lined up with UTC.  Accordingly, we don't want our DB query to
    // be lined up with UTC but instead the time zone.
    //
    // So if our timezone offset is UTC-4, that means that we will actually be
    // getting results in that timezone, whose midnight is actually 4am UTC.
    // In other words, we care about the time in UTC-0, so we subtract the
    // offset.
    var skewedStartTS = startTS - this._account.tzOffset,
        skewedEndTS = endTS ? endTS - this._account.tzOffset : null,
        completed = false;
    console.log('Skewed DB lookup. Start: ',
                skewedStartTS, new Date(skewedStartTS).toUTCString(),
                'End: ', skewedEndTS,
                skewedEndTS ? new Date(skewedEndTS).toUTCString() : null);
    this._LOG.syncDateRange_begin(null, null, null, startTS, endTS);
    this._timelySyncSearch(
      searchOptions, callbacks.search,
      function abortedSearch() {
        if (completed)
          return;
        completed = true;
        this._LOG.syncDateRange_end(0, 0, 0, startTS, endTS);
        doneCallback('aborted');
      }.bind(this),
      progressCallback);
    this._storage.getAllMessagesInImapDateRange(skewedStartTS, skewedEndTS,
                                                callbacks.db);
  },

  searchDateRange: function(endTS, startTS, searchParams,
                            slice) {
    var searchOptions = BASELINE_SEARCH_OPTIONS.concat(searchParams);
    if (startTS)
      searchOptions.push(['SINCE', startTS]);
    if (endTS)
      searchOptions.push(['BEFORE', endTS]);
  },

  /**
   * Given a list of new-to-us UIDs and known-to-us UIDs and their corresponding
   * headers, synchronize the flags for the known UIDs' headers and fetch and
   * create the header and body objects for the new UIDS.
   *
   * First we fetch the headers/bodystructures for the new UIDs all in one go;
   * all of these headers are going to end up in-memory at the same time, so
   * batching won't let us reduce the overhead right now.  We process them
   * to determine the body parts we should fetch as the results come in.  Once
   * we have them all, we sort them by date, endTS-to-startTS for the third
   * step and start issuing/pipelining the requests.
   *
   * Second, we issue the flag update requests for the known-to-us UIDs.  This
   * is done second so it can help avoid wasting the latency of the round-trip
   * that would otherwise result between steps one and three.  (Although we
   * could also mitigate that by issuing some step three requests even as
   * the step one requests are coming in; our sorting doesn't have to be
   * perfect and may already be reasonably well ordered if UIDs correlate
   * with internal date well.)
   *
   * Third, we fetch the body parts in our newest-to-startTS order, adding
   * finalized headers and bodies as we go.
   */
  _commonSync: function(newUIDs, knownUIDs, knownHeaders, doneCallback,
                        progressCallback) {
    var conn = this._conn, storage = this._storage, self = this;
console.log("_commonSync", 'newUIDs', newUIDs.length, 'knownUIDs',
            knownUIDs.length, 'knownHeaders', knownHeaders.length);
    // See the `ImapFolderConn` block comment for rationale.
    var KNOWN_HEADERS_AGGR_COST = 20,
        KNOWN_HEADERS_PER_COST = 1,
        NEW_HEADERS_AGGR_COST = 20,
        NEW_HEADERS_PER_COST = 5,
        NEW_BODIES_PER_COST = 30;
    var progressCost =
          (knownUIDs.length ? KNOWN_HEADERS_AGGR_COST : 0) +
          KNOWN_HEADERS_PER_COST * knownUIDs.length +
          (newUIDs.length ? NEW_HEADERS_AGGR_COST : 0) +
          NEW_HEADERS_PER_COST * newUIDs.length +
          NEW_BODIES_PER_COST * newUIDs.length,
        progressSoFar = 0;

    function updateProgress(newProgress) {
      progressSoFar += newProgress;
      if (progressCallback)
        progressCallback(0.25 + 0.75 * (progressSoFar / progressCost));
    }

    var callbacks = allbackMaker(
      ['newMsgs', 'knownMsgs'],
      function() {
        // It is possible that async I/O will be required to add a header or a
        // body, so we need to defer declaring the synchronization done until
        // after all of the storage's deferred calls have run because the
        // header/body affecting calls will have been deferred.
        storage.runAfterDeferredCalls(
          doneCallback.bind(null, newUIDs.length, knownUIDs.length));
      });

    // -- Fetch headers/bodystructures for new UIDs
    var newChewReps = [];
    if (newUIDs.length) {
      var newFetcher = this._conn.fetch(newUIDs, INITIAL_FETCH_PARAMS);
      newFetcher.on('message', function onNewMessage(msg) {
          msg.on('end', function onNewMsgEnd() {
console.log('  new fetched, header processing, INTERNALDATE: ', msg.rawDate);
            newChewReps.push($imapchew.chewHeaderAndBodyStructure(msg));
console.log('   header processed');
          });
        });
      newFetcher.on('error', function onNewFetchError(err) {
          // XXX the UID might have disappeared already?  we might need to have
          // our initiating command re-do whatever it's up to.  Alternatively,
          // we could drop back from a bulk fetch to a one-by-one fetch.
          console.warn('New UIDs fetch error, ideally harmless:', err);
        });
      newFetcher.on('end', function onNewFetchEnd() {
          // the fetch results will be bursty, so just update all at once
          updateProgress(NEW_HEADERS_AGGR_COST +
                         NEW_HEADERS_PER_COST * newUIDs.length);

          // sort the messages, endTS to startTS (aka numerically descending)
          newChewReps.sort(function(a, b) {
              return b.msg.date - a.msg.date;
            });

          // - issue the bodypart fetches.
          // Use mailparser's body parsing capabilities, albeit not entirely in
          // the way it was intended to be used since it wants to parse full
          // messages.
          var mparser = new $mailparser.MailParser();
          function setupBodyParser(partDef) {
            mparser._state = 0x2; // body
            mparser._remainder = '';
            mparser._currentNode = null;
            mparser._currentNode = mparser._createMimeNode(null);
            // nb: mparser._multipartTree is an empty list (always)
            mparser._currentNode.meta.contentType =
              partDef.type.toLowerCase() + '/' +
              partDef.subtype.toLowerCase();
            mparser._currentNode.meta.charset =
              partDef.params && partDef.params.charset &&
              partDef.params.charset.toLowerCase();
            mparser._currentNode.meta.transferEncoding =
              partDef.encoding && partDef.encoding.toLowerCase();
            mparser._currentNode.meta.textFormat =
              partDef.params && partDef.params.format &&
              partDef.params.format.toLowerCase();
          }
          function bodyParseBuffer(buffer) {
            process.immediate = true;
            mparser.write(buffer);
            process.immediate = false;
          }
          function finishBodyParsing() {
            process.immediate = true;
            mparser._process(true);
            process.immediate = false;
            // We end up having provided an extra newline that we don't
            // want, so let's cut it off if it exists.
            var content = mparser._currentNode.content;
            if (content.charCodeAt(content.length - 1) === 10)
              content = content.substring(0, content.length - 1);
            return content;
          }

          // XXX imap.js is currently not capable of issuing/parsing multiple
          // literal results from a single fetch result line.  It's not a
          // fundamentally hard problem, but I'd rather defer messing with its
          // parse loop (and internal state tracking) until a future time when
          // I can do some other cleanup at the same time.  (The subsequent
          // literals are just on their own lines with an initial space and then
          // the named literal.  Ex: " BODY[1.2] {2463}".)
          //
          // So let's issue one fetch per body part and then be happy when we've
          // got them all.
          var pendingFetches = 0;
          newChewReps.forEach(function(chewRep, iChewRep) {
            var partsReceived = [];
            // If there are no parts to process, consume it now.
            if (chewRep.bodyParts.length === 0) {
              if ($imapchew.chewBodyParts(chewRep, partsReceived,
                                          storage.folderId,
                                          storage._issueNewHeaderId())) {
                storage.addMessageHeader(chewRep.header);
                storage.addMessageBody(chewRep.header, chewRep.bodyInfo);
              }
            }

            chewRep.bodyParts.forEach(function(bodyPart) {
              var opts = {
                request: {
                  struct: false,
                  headers: false,
                  body: bodyPart.partID
                }
              };
              pendingFetches++;

console.log('  fetching body for', chewRep.msg.id, bodyPart.partID);
              var fetcher;
try {
              fetcher = conn.fetch(chewRep.msg.id, opts);
} catch (ex) {
  console.warn('!failure fetching body', ex);
  return;
}
              setupBodyParser(bodyPart);
              fetcher.on('error', function(err) {
                console.warn('body fetch error', err);
                if (--pendingFetches === 0)
                  callbacks.newMsgs();
              });
              fetcher.on('message', function(msg) {
                setupBodyParser(bodyPart);
                msg.on('data', bodyParseBuffer);
                msg.on('end', function() {
                  updateProgress(NEW_BODIES_PER_COST);
                  partsReceived.push(finishBodyParsing());
console.log('  !fetched body part for', chewRep.msg.id, bodyPart.partID,
            partsReceived.length, chewRep.bodyParts.length);

                  // -- Process
                  if (partsReceived.length === chewRep.bodyParts.length) {
                    try {
                      if ($imapchew.chewBodyParts(
                            chewRep, partsReceived, storage.folderId,
                            storage._issueNewHeaderId())) {
                        storage.addMessageHeader(chewRep.header);
                        storage.addMessageBody(chewRep.header,
                                               chewRep.bodyInfo);
                      }
                      else {
                        self._LOG.bodyChewError(false);
                        console.error('Failed to process body!');
                      }
                    }
                    catch (ex) {
                      self._LOG.bodyChewError(ex);
                      console.error('Failure processing body:', ex, '\n',
                                    ex.stack);
                    }
                  }
                  // If this is the last chew rep, then use its completion
                  // to report our completion.
                  if (--pendingFetches === 0)
                    callbacks.newMsgs();
                });
              });
            });
          });
          if (pendingFetches === 0)
            callbacks.newMsgs();
        });
    }
    else {
      callbacks.newMsgs();
    }

    // -- Fetch updated flags for known UIDs
    if (knownUIDs.length) {
      var knownFetcher = this._conn.fetch(knownUIDs, FLAG_FETCH_PARAMS);
      var numFetched = 0;
      knownFetcher.on('message', function onKnownMessage(msg) {
          // (Since we aren't requesting headers, we should be able to get
          // away without registering this next event handler and just process
          // msg right now, but let's wait on an optimization pass.)
          msg.on('end', function onKnownMsgEnd() {
            var i = numFetched++;
console.log('FETCHED', i, 'known id', knownHeaders[i].id,
            'known srvid', knownHeaders[i].srvid, 'actual id', msg.id);
            // RFC 3501 doesn't require that we get results in the order we
            // request them, so use indexOf if things don't line up.  (In fact,
            // dovecot sorts them, so we might just want to sort ours too.)
            if (knownHeaders[i].srvid !== msg.id) {
              i = knownUIDs.indexOf(msg.id);
              // If it's telling us about a message we don't know about, run away.
              if (i === -1) {
                console.warn("Server fetch reports unexpected message:", msg.id);
                return;
              }
            }
            var header = knownHeaders[i];
            // (msg.flags comes sorted and we maintain that invariant)
            if (header.flags.toString() !== msg.flags.toString()) {
console.warn('  FLAGS: "' + header.flags.toString() + '" VS "' +
             msg.flags.toString() + '"');
              header.flags = msg.flags;
              storage.updateMessageHeader(header.date, header.id, true, header);
            }
            else {
              storage.unchangedMessageHeader(header);
            }
          });
        });
      knownFetcher.on('error', function onKnownFetchError(err) {
          // XXX the UID might have disappeared already?  we might need to have
          // our initiating command re-do whatever it's up to.  Alternatively,
          // we could drop back from a bulk fetch to a one-by-one fetch.
          console.warn('Known UIDs fetch error, ideally harmless:', err);
        });
      knownFetcher.on('end', function() {
        // the fetch results will be bursty, so just update all at once
        updateProgress(KNOWN_HEADERS_AGGR_COST +
                       KNOWN_HEADERS_PER_COST * knownUIDs.length);
        callbacks.knownMsgs();
      });
    }
    else {
      callbacks.knownMsgs();
    }
  },

  downloadMessageAttachments: function(uid, partInfos, callback, progress) {
    var conn = this._conn;
    var self = this;
    var mparser = new $mailparser.MailParser();

    // I actually implemented a usable shim for the checksum purposes, but we
    // don't actually care about the checksum, so why bother doing the work?
    var dummyChecksummer = {
      update: function() {},
      digest: function() { return null; },
    };

    function setupBodyParser(partInfo) {
      mparser._state = 0x2; // body
      mparser._remainder = '';
      mparser._currentNode = null;
      mparser._currentNode = mparser._createMimeNode(null);
      mparser._currentNode.attachment = true;
      mparser._currentNode.checksum = dummyChecksummer;
      mparser._currentNode.content = undefined;
      // nb: mparser._multipartTree is an empty list (always)
      mparser._currentNode.meta.contentType = partInfo.type;
      mparser._currentNode.meta.transferEncoding = partInfo.encoding;
      mparser._currentNode.meta.charset = null; //partInfo.charset;
      mparser._currentNode.meta.textFormat = null; //partInfo.textFormat;
    }
    function bodyParseBuffer(buffer) {
      process.immediate = true;
      mparser.write(buffer);
      process.immediate = false;
    }
    function finishBodyParsing() {
      process.immediate = true;
      mparser._process(true);
      process.immediate = false;
      // this is a Buffer!
      return mparser._currentNode.content;
    }

    var anyError = null, pendingFetches = 0, bodies = [];
    partInfos.forEach(function(partInfo) {
      var opts = {
        request: {
          struct: false,
          headers: false,
          body: partInfo.part
        }
      };
      pendingFetches++;
      var fetcher = conn.fetch(uid, opts);

      setupBodyParser(partInfo);
      fetcher.on('error', function(err) {
        if (!anyError)
          anyError = err;
        if (--pendingFetches === 0) {
          try {
            callback(anyError, bodies);
          }
          catch (ex) {
            self._LOG.callbackErr(ex);
          }
        }
      });
      fetcher.on('message', function(msg) {
        setupBodyParser(partInfo);
        msg.on('data', bodyParseBuffer);
        msg.on('end', function() {
          bodies.push(new Blob([finishBodyParsing()], { type: partInfo.type }));

          if (--pendingFetches === 0) {
            try {
              callback(anyError, bodies);
            }
            catch (ex) {
              self._LOG.callbackErr(ex);
            }
          }
        });
      });
    });
  },

  shutdown: function() {
    this._LOG.__die();
  },
};

function ImapFolderSyncer(account, folderStorage, _parentLog) {
  this._account = account;
  this.folderStorage = folderStorage;

  this._LOG = LOGFAB.ImapFolderSyncer(this, _parentLog, folderStorage.folderId);


  this._syncSlice = null;
  /**
   * The timestamp to use for `markSyncRange` for all syncs in this higher
   * level sync.  Accuracy time-info does not need high precision, so this
   * results in fewer accuracy structures and simplifies our decision logic
   * in `sliceOpenMostRecent`.
   */
  this._curSyncAccuracyStamp = null;
  /**
   * @oneof[
   *   @case[1]{
   *     Growing older/into the past.
   *   }
   *   @case[-1]{
   *     Growing into the present/future.
   *   }
   * ]{
   *   Sync growth direction.  Numeric values chosen to be consistent with
   *   slice semantics (which are oriented like they are because the slices
   *   display messages from newest to oldest).
   * }
   */
  this._curSyncDir = 1;
  /**
   * Synchronization is either 'grow' or 'refresh'.  Growth is when we just
   * want to learn about some new messages.  Refresh is when we know we have
   * already synchronized a time region and want to fully update it and so will
   * keep going until we hit our `syncThroughTS` threshold.
   */
  this._curSyncIsGrow = null;
  /**
   * The timestamp that will anchor the next synchronization.
   */
  this._nextSyncAnchorTS = null;
  /**
   * In the event of a bisection, this is the timestamp to fall back to rather
   * than continuing from our
   */
  this._fallbackOriginTS = null;
  /**
   * The farthest timestamp that we should synchronize through.  The value
   * null is potentially meaningful if we are synchronizing FUTUREWARDS.
   */
  this._syncThroughTS = null;
  /**
   * The number of days we are looking into the past in the current sync step.
   */
  this._curSyncDayStep = null;
  /**
   * If non-null, then we must synchronize all the way through the provided date
   * before we begin increasing _curSyncDayStep.  This helps us avoid
   * oscillation where we make the window too large, shrink it, but then find
   * find nothing.  Since we know that there are going to be a lot of messages
   * before we hit this date, it makes sense to keep taking smaller sync steps.
   */
  this._curSyncDoNotGrowBoundary = null;
  /**
   * The callback to invoke when we complete the sync, regardless of success.
   */
  this._curSyncDoneCallback = null;

  this.folderConn = new ImapFolderConn(account, folderStorage, this._LOG);
}
exports.ImapFolderSyncer = ImapFolderSyncer;
ImapFolderSyncer.prototype = {
  /**
   * Although we do have some errbackoff stuff we do, we can always try to
   * synchronize.  The errbackoff is just a question of when we will retry.
   */
  syncable: true,

  /**
   * Can we grow this sync range?  IMAP always lets us do this.
   */
  get canGrowSync() {
    return true;
  },

  /**
   * Perform an initial synchronization of a folder from now into the past,
   * starting with the specified step size.
   */
  initialSync: function(slice, initialDays, syncCallback,
                        doneCallback, progressCallback) {
    syncCallback('sync', false);
    this._startSync(
      slice, PASTWARDS, // sync into the past
      'grow',
      null, // start syncing from the (unconstrained) future
      $sync.OLDEST_SYNC_DATE, // sync no further back than this constant
      null,
      initialDays,
      doneCallback, progressCallback);
  },

  /**
   * Perform a refresh synchronization covering the requested time range.  This
   * may be converted into multiple smaller synchronizations, but the completion
   * notification will only be generated once the entire time span has been
   * synchronized.
   */
  refreshSync: function(slice, dir, startTS, endTS, origStartTS,
                        doneCallback, progressCallback) {
    // timezone compensation happens in the caller
    this._startSync(
      slice, dir,
      'refresh', // this is a refresh, not a grow!
      dir === PASTWARDS ? endTS : startTS,
      dir === PASTWARDS ? startTS : endTS,
      origStartTS,
      /* syncStepDays */ null, doneCallback, progressCallback);
  },

  /**
   * Synchronize into a time period not currently covered.  Growth has an
   * explicit direction and explicit origin timestamp.
   *
   * @args[
   *   @param[slice]
   *   @param[growthDirection[
   *   @param[anchorTS]
   *   @param[syncStepDays]
   *   @param[doneCallback]
   *   @param[progressCallback]
   * ]
   * @return[Boolean]{
   *   Returns false if no sync is necessary.
   * }
   */
  growSync: function(slice, growthDirection, anchorTS, syncStepDays,
                     doneCallback, progressCallback) {
    var syncThroughTS;
    if (growthDirection === PASTWARDS) {
      syncThroughTS = $sync.OLDEST_SYNC_DATE;
    }
    else { // FUTUREWARDS
      syncThroughTS = null;
    }

    this._startSync(slice, growthDirection, 'grow',
                    anchorTS, syncThroughTS, null, syncStepDays,
                    doneCallback, progressCallback);
  },

  _startSync: function ifs__startSync(slice, dir, syncTypeStr,
                                      originTS, syncThroughTS, fallbackOriginTS,
                                      syncStepDays,
                                      doneCallback, progressCallback) {
    var startTS, endTS;
    this._syncSlice = slice;
    this._curSyncAccuracyStamp = NOW();
    this._curSyncDir = dir;
    this._curSyncIsGrow = (syncTypeStr === 'grow');
    this._fallbackOriginTS = fallbackOriginTS;
    if (dir === PASTWARDS) {
      endTS = originTS;
      if (syncStepDays) {
        if (endTS)
          this._nextSyncAnchorTS = startTS = endTS - syncStepDays * DAY_MILLIS;
        else
          this._nextSyncAnchorTS = startTS = makeDaysAgo(syncStepDays);
      }
      else {
        startTS = syncThroughTS;
        this._nextSyncAnchorTS = null;
      }
    }
    else { // FUTUREWARDS
      startTS = originTS;
      if (syncStepDays) {
        this._nextSyncAnchorTS = endTS = startTS + syncStepDays * DAY_MILLIS;
      }
      else {
        endTS = syncThroughTS;
        this._nextSyncAnchorTS = null;
      }
    }
    this._syncThroughTS = syncThroughTS;
    this._curSyncDayStep = syncStepDays;
    this._curSyncDoNotGrowBoundary = null;
    this._curSyncDoneCallback = doneCallback;

    this.folderConn.syncDateRange(startTS, endTS, this._curSyncAccuracyStamp,
                                  this.onSyncCompleted.bind(this),
                                  progressCallback);
  },

  _doneSync: function ifs__doneSync(err) {
    // The desired number of headers is always a rough request value which is
    // intended to be a new thing for each request.  So we don't want extra
    // desire building up, so we set it to what we have every time.
    //
    // We don't want to affect this value in accumulating mode, however, since
    // it could result in sending more headers than actually requested over the
    // wire.
    if (!this._syncSlice._accumulating)
      this._syncSlice.desiredHeaders = this._syncSlice.headers.length;

    if (this._curSyncDoneCallback)
      this._curSyncDoneCallback(err);

    // Save our state even if there was an error because we may have accumulated
    // some partial state.
    this._account.__checkpointSyncCompleted();

    this._syncSlice = null;
    this._curSyncAccuracyStamp = null;
    this._curSyncDir = null;
    this._nextSyncAnchorTS = null;
    this._syncThroughTS = null;
    this._curSyncDayStep = null;
    this._curSyncDoNotGrowBoundary = null;
    this._curSyncDoneCallback = null;
  },

  /**
   * Whatever synchronization we last triggered has now completed; we should
   * either trigger another sync if we still want more data, or close out the
   * current sync.
   *
   * ## Block Flushing
   *
   * We only cause a call to `ImapAccount.__checkpointSyncCompleted` (via a call
   * to `_doneSync`) to happen and cause dirty blocks to be written to disk when
   * we are done with synchronization.  This is because this method declares
   * victory once a non-trivial amount of work has been done.  In the event that
   * the sync is encountering a lot of deleted messages and so keeps loading
   * blocks, the memory burden is limited because we will be emptying those
   * blocks out so actual memory usage (after GC) is commensurate with the
   * number of (still-)existing messages.  And those are what this method uses
   * to determine when it is done.
   *
   * In the cases where we are synchronizing a ton of messages on a single day,
   * we could perform checkpoints during the process, but realistically any
   * device we are operating on should probably have enough memory to deal with
   * these surges, so we're not doing that yet.
   *
   * @args[
   *   @param[err]
   *   @param[bisectInfo]
   *   @param[messagesSeen Number]
   *   @param[effStartTS DateMS]{
   *     Effective start date in UTC after compensating for server tz offset.
   *   }
   *   @param[effEndTS @oneof[DateMS null]]{
   *     Effective end date in UTC after compensating for server tz offset.
   *     If the end date was open-ended, then null is passed instead.
   *   }
   * ]
   */
  onSyncCompleted: function ifs_onSyncCompleted(err, bisectInfo, messagesSeen,
                                                effStartTS, effEndTS) {
    // In the event the time range had to be bisected, update our info so if
    // we need to take another step we do the right thing.
    if (err === 'bisect') {
      var curDaysDelta = bisectInfo.curDaysDelta,
          numHeaders = bisectInfo.numHeaders;

      // If we had a fallback TS because we were synced to the dawn of time,
      // use that and start by just cutting the range in thirds rather than
      // doing a weighted bisection since the distribution might include
      // a number of messages earlier than our fallback startTS.
      if (this._curSyncDir === FUTUREWARDS && this._fallbackOriginTS) {
        this.folderStorage.clearSyncedToDawnOfTime(this._fallbackOriginTS);
        bisectInfo.oldStartTS = this._fallbackOriginTS;
        this._fallbackOriginTS = null;
        var effOldEndTS = bisectInfo.oldEndTS ||
                          quantizeDate(NOW() + DAY_MILLIS);
        curDaysDelta = Math.round((effOldEndTS - bisectInfo.oldStartTS) /
                                  DAY_MILLIS);
        numHeaders = $sync.BISECT_DATE_AT_N_MESSAGES * 1.5;
      }
      // Sanity check the time delta; if we grew the bounds to the dawn
      // of time, then our interpolation is useless and it's better for
      // us to crank things way down, even if it's erroneously so.
      else if (curDaysDelta > 1000)
        curDaysDelta = 30;

      // - Interpolate better time bounds.
      // Assume a linear distribution of messages, but overestimated by
      // a factor of two so we undershoot.
      var shrinkScale = $sync.BISECT_DATE_AT_N_MESSAGES /
                          (numHeaders * 2),
          dayStep = Math.max(1,
                             Math.ceil(shrinkScale * curDaysDelta));
      this._curSyncDayStep = dayStep;

      if (this._curSyncDir === PASTWARDS) {
        bisectInfo.newEndTS = bisectInfo.oldEndTS;
        this._nextSyncAnchorTS = bisectInfo.newStartTS =
          makeDaysBefore(bisectInfo.newEndTS, dayStep);
        this._curSyncDoNotGrowBoundary = bisectInfo.oldStartTS;
      }
      else { // FUTUREWARDS
        bisectInfo.newStartTS = bisectInfo.oldStartTS;
        this._nextSyncAnchorTS = bisectInfo.newEndTS =
          makeDaysBefore(bisectInfo.newStartTS, -dayStep);
        this._curSyncDoNotGrowBoundary = bisectInfo.oldEndTS;
      }

      // We return now without calling _doneSync because we are not done; the
      // caller (syncDateRange) will re-trigger itself and keep going.
      return;
    }
    else if (err) {
      this._doneSync(err);
      return;
    }

    console.log("Sync Completed!", this._curSyncDayStep, "days",
                messagesSeen, "messages synced");

    // - Slice is dead = we are done
    if (this._syncSlice.isDead) {
      this._doneSync();
      return;
    }

    // If it now appears we know about all the messages in the folder, then we
    // are done syncing and can mark the entire folder as synchronized.  This
    // requires that:
    // - The direction is pastwards. (We check the oldest header, so this
    //   is important.  We don't really need to do a future-wards variant since
    //   we always use pastwards for refreshes and the future-wards variant
    //   really does not need a fast-path since the cost of stepping to 'today'
    //   is much cheaper thana the cost of walking all the way to 1990.)
    // - The number of messages we know about is the same as the number the
    //   server most recently told us are in the folder.
    // - (There are no messages in the folder at all OR)
    // - We have synchronized past the oldest known message header.  (This,
    //   in combination with the fact that we always open from the most recent
    //   set of messages we know about, that we fully synchronize all time
    //   intervals (for now!), and our pastwards-direction for refreshes means
    //   that we can conclude we have synchronized across all messages and
    //   this is a sane conclusion to draw.)
    //
    // NB: If there are any deleted messages, this logic will not save us
    // because we ignored those messages.  This is made less horrible by issuing
    // a time-date that expands as we go further back in time.
    //
    // (I have considered asking to see deleted messages too and ignoring them;
    // that might be suitable.  We could also just be a jerk and force an
    // expunge.)
    var folderMessageCount = this.folderConn && this.folderConn.box &&
                             this.folderConn.box.messages.total,
        dbCount = this.folderStorage.getKnownMessageCount(),
        syncedThrough =
          ((this._curSyncDir === PASTWARDS) ? effStartTS : effEndTS);
console.log("folder message count", folderMessageCount,
            "dbCount", dbCount,
            "syncedThrough", syncedThrough,
            "oldest known", this.folderStorage.getOldestMessageTimestamp());
    if (this._curSyncDir === PASTWARDS &&
        folderMessageCount === dbCount &&
        (!folderMessageCount ||
         TIME_DIR_AT_OR_BEYOND(this._curSyncDir, syncedThrough,
                               this.folderStorage.getOldestMessageTimestamp()))
       ) {
      // expand the accuracy range to cover everybody
      this.folderStorage.markSyncedToDawnOfTime();
      this._doneSync();
      return;
    }
    // If we've synchronized to the limits of syncing in the given direction,
    // we're done.
    if (!this._nextSyncAnchorTS ||
        TIME_DIR_AT_OR_BEYOND(this._curSyncDir, this._nextSyncAnchorTS,
                              this._syncThroughTS)) {
      this._doneSync();
      return;
    }

    // - Done if this is a grow and we don't want/need any more headers.
    if (this._curSyncIsGrow &&
        this._syncSlice.headers.length >= this._syncSlice.desiredHeaders) {
        // (limited syncs aren't allowed to expand themselves)
      console.log("SYNCDONE Enough headers retrieved.",
                  "have", this._syncSlice.headers.length,
                  "want", this._syncSlice.desiredHeaders,
                  "conn knows about", this.folderConn.box.messages.total,
                  "sync date", this._curSyncStartTS,
                  "[oldest defined as", $sync.OLDEST_SYNC_DATE, "]");
      this._doneSync();
      return;
    }
    else if (this._syncSlice._accumulating) {
      // flush the accumulated results thus far
      this._syncSlice.setStatus('synchronizing', true, true, true);
    }

    // - Increase our search window size if we aren't finding anything
    // Our goal is that if we are going backwards in time and aren't finding
    // anything, we want to keep expanding our window
    var daysToSearch, lastSyncDaysInPast;
    // If we saw messages, there is no need to increase the window size.  We
    // also should not increase the size if we explicitly shrank the window and
    // left a do-not-expand-until marker.
    if (messagesSeen || (this._curSyncDoNotGrowBoundary !== null &&
         !TIME_DIR_AT_OR_BEYOND(this._curSyncDir, this._nextSyncAnchorTS,
                                this._curSyncDoNotGrowBoundary))) {
      daysToSearch = this._curSyncDayStep;
    }
    else {
      this._curSyncDoNotGrowBoundary = null;
      // This may be a fractional value because of DST
      lastSyncDaysInPast = ((quantizeDate(NOW())) - this._nextSyncAnchorTS) /
                           DAY_MILLIS;
      daysToSearch = Math.ceil(this._curSyncDayStep *
                               $sync.TIME_SCALE_FACTOR_ON_NO_MESSAGES);

      if (lastSyncDaysInPast < 180) {
        if (daysToSearch > 14)
          daysToSearch = 14;
      }
      else if (lastSyncDaysInPast < 365) {
        if (daysToSearch > 30)
          daysToSearch = 30;
      }
      else if (lastSyncDaysInPast < 730) {
        if (daysToSearch > 60)
          daysToSearch = 60;
      }
      else if (lastSyncDaysInPast < 1095) {
        if (daysToSearch > 90)
          daysToSearch = 90;
      }
      else if (lastSyncDaysInPast < 1825) { // 5 years
        if (daysToSearch > 120)
          daysToSearch = 120;
      }
      else if (lastSyncDaysInPast < 3650) {
        if (daysToSearch > 365)
          daysToSearch = 365;
      }
      else if (daysToSearch > 730) {
        daysToSearch = 730;
      }
      this._curSyncDayStep = daysToSearch;
    }

    // - Move the time range back in time more.
    var startTS, endTS;
    if (this._curSyncDir === PASTWARDS) {
      endTS = this._nextSyncAnchorTS;
      this._nextSyncAnchorTS = startTS = makeDaysBefore(endTS, daysToSearch);
    }
    else { // FUTUREWARDS
      startTS = this._nextSyncAnchorTS;
      this._nextSyncAnchorTS = endTS = makeDaysBefore(startTS, -daysToSearch);
    }
    this.folderConn.syncDateRange(startTS, endTS, this._curSyncAccuracyStamp,
                                  this.onSyncCompleted.bind(this));
  },

  /**
   * Invoked when there are no longer any live slices on the folder and no more
   * active/enqueued mutex ops.
   */
  allConsumersDead: function() {
    this.folderConn.relinquishConn();
  },

  shutdown: function() {
    this.folderConn.shutdown();
    this._LOG.__die();
  },
};

/**
 * ALL SPECULATIVE RIGHT NOW.
 *
 * Like ImapFolderStorage, but with only one folder and messages named by their
 * X-GM-MSGID value rather than their UID(s).
 *
 * Deletion processing operates slightly differently than for normal IMAP
 * because a message can be removed from one of the folders we synchronize on,
 * but not all of them.  We don't want to be overly deletionary in that case,
 * so we maintain a list of folder id's that are keeping each message alive.
 */
function GmailMessageStorage() {
}
GmailMessageStorage.prototype = {
};

var LOGFAB = exports.LOGFAB = $log.register($module, {
  ImapFolderConn: {
    type: $log.CONNECTION,
    subtype: $log.CLIENT,
    events: {
    },
    TEST_ONLY_events: {
    },
    errors: {
      callbackErr: { ex: $log.EXCEPTION },

      bodyChewError: { ex: $log.EXCEPTION },
    },
    asyncJobs: {
      syncDateRange: {
        newMessages: true, existingMessages: true, deletedMessages: true,
        start: false, end: false,
      },
    },
  },
  ImapFolderSyncer: {
    type: $log.DATABASE,
    events: {
    }
  },
}); // end LOGFAB

}); // end define<|MERGE_RESOLUTION|>--- conflicted
+++ resolved
@@ -23,37 +23,22 @@
     $module,
     exports
   ) {
-<<<<<<< HEAD
-const allbackMaker = $allback.allbackMaker,
-      bsearchForInsert = $util.bsearchForInsert,
-      bsearchMaybeExists = $util.bsearchMaybeExists,
-      cmpHeaderYoungToOld = $util.cmpHeaderYoungToOld,
-      DAY_MILLIS = $date.DAY_MILLIS,
-      NOW = $date.NOW,
-      BEFORE = $date.BEFORE,
-      ON_OR_BEFORE = $date.ON_OR_BEFORE,
-      SINCE = $date.SINCE,
-      TIME_DIR_AT_OR_BEYOND = $date.TIME_DIR_AT_OR_BEYOND,
-      TIME_DIR_ADD = $date.TIME_DIR_ADD,
-      TIME_DIR_DELTA = $date.TIME_DIR_DELTA,
-      makeDaysAgo = $date.makeDaysAgo,
-      makeDaysBefore = $date.makeDaysBefore,
-      quantizeDate = $date.quantizeDate;
-const PASTWARDS = 1, FUTUREWARDS = -1;
-=======
 var allbackMaker = $allback.allbackMaker,
     bsearchForInsert = $util.bsearchForInsert,
     bsearchMaybeExists = $util.bsearchMaybeExists,
     cmpHeaderYoungToOld = $util.cmpHeaderYoungToOld,
     DAY_MILLIS = $date.DAY_MILLIS,
     NOW = $date.NOW,
-    FUTURE = $date.FUTURE,
     BEFORE = $date.BEFORE,
     ON_OR_BEFORE = $date.ON_OR_BEFORE,
     SINCE = $date.SINCE,
+    TIME_DIR_AT_OR_BEYOND = $date.TIME_DIR_AT_OR_BEYOND,
+    TIME_DIR_ADD = $date.TIME_DIR_ADD,
+    TIME_DIR_DELTA = $date.TIME_DIR_DELTA,
+    makeDaysAgo = $date.makeDaysAgo,
     makeDaysBefore = $date.makeDaysBefore,
-    quantizeDate = $date.quantizeDate;
->>>>>>> 8a2c0e6f
+    quantizeDate = $date.quantizeDate,
+    PASTWARDS = 1, FUTUREWARDS = -1;
 
 /**
  * Compact an array in-place with nulls so that the nulls are removed.  This
