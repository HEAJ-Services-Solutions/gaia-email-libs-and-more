--- conflicted
+++ resolved
@@ -330,23 +330,13 @@
                                       function() {
             // We don't care how they turn out, just that they get a chance
             // to run to completion before we call our bootstrap complete.
-<<<<<<< HEAD
-            function() {
-              if (--waitingCount === 0) {
-                self._initFromConfig();
-                callAfterBigBang();
-              }
-            },
-            self._LOG);
-          }
-        // do not let callAfterBigBang get called.
-=======
-            if (--waitingCount === 0)
+            if (--waitingCount === 0) {
+              self._initFromConfig();
               callAfterBigBang();
+            }
           });
         }
         // Do not let callAfterBigBang get called.
->>>>>>> ad37f445
         return;
       }
     }
