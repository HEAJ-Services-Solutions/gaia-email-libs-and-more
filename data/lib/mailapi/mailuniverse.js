/**
 *
 **/

define(
  [
    'rdcommon/log',
    'rdcommon/logreaper',
    './a64',
    './syncbase',
    './maildb',
<<<<<<< HEAD
    './cronsync',
    './imap/probe',
    './imap/account',
    './smtp/probe',
    './smtp/account',
    './fake/account',
    'activesync/protocol',
    './activesync/account',
=======
    './accountcommon',
>>>>>>> 60f4f738
    'module',
    'exports'
  ],
  function(
    $log,
    $logreaper,
    $a64,
    $syncbase,
    $maildb,
<<<<<<< HEAD
    $cronsync,
    $imapprobe,
    $imapacct,
    $smtpprobe,
    $smtpacct,
    $fakeacct,
    $activesync,
    $asacct,
=======
    $acctcommon,
>>>>>>> 60f4f738
    $module,
    exports
  ) {

/**
 * How many operations per account should we track to allow for undo operations?
 * The B2G email app only demands a history of 1 high-level op for undoing, but
 * we are supporting somewhat more for unit tests, potential fancier UIs, and
 * because high-level ops may end up decomposing into multiple lower-level ops
 * someday.
 *
 * This limit obviously is not used to discard operations not yet performed!
 */
const MAX_MUTATIONS_FOR_UNDO = 10;

/**
 * When debug logging is enabled, how many second's worth of samples should
 * we keep?
 */
const MAX_LOG_BACKLOG = 30;

/**
 * The MailUniverse is the keeper of the database, the root logging instance,
 * and the mail accounts.  It loads the accounts from the database on startup
 * asynchronously, so whoever creates it needs to pass a callback for it to
 * invoke on successful startup.
 *
 * Our concept of mail accounts bundles together both retrieval (IMAP,
 * activesync) and sending (SMTP, activesync) since they really aren't
 * separable and in some cases are basically the same (activesync) or coupled
 * (BURL SMTP pulling from IMAP, which we don't currently do but aspire to).
 *
 * @typedef[ConnInfo @dict[
 *   @key[hostname]
 *   @key[port]
 *   @key[crypto @oneof[
 *     @case[false]{
 *       No encryption; plaintext.
 *     }
 *     @case['starttls']{
 *       Upgrade to TLS after establishing a plaintext connection.  Abort if
 *       the server seems incapable of performing the upgrade.
 *     }
 *     @case[true]{
 *       Establish a TLS connection from the get-go; never use plaintext at all.
 *       By convention this may be referred to as an SSL or SSL/TLS connection.
 *     }
 * ]]
 * @typedef[AccountCredentials @dict[
 *   @key[username String]{
 *     The name we use to identify ourselves to the server.  This will
 *     frequently be the whole e-mail address.  Ex: "joe@example.com" rather
 *     than just "joe".
 *   }
 *   @key[password String]{
 *     The password.  Ideally we would have a keychain mechanism so we wouldn't
 *     need to store it like this.
 *   }
 * ]]
 * @typedef[IdentityDef @dict[
 *   @key[id String]{
 *     Unique identifier resembling folder id's;
 *     "{account id}-{unique value for this account}" is what it looks like.
 *   }
 *   @key[name String]{
 *     Display name, ex: "Joe User".
 *   }
 *   @key[address String]{
 *     E-mail address, ex: "joe@example.com".
 *   }
 *   @key[replyTo @oneof[null String]]{
 *     The e-mail address to put in the "reply-to" header for recipients
 *     to address their replies to.  If null, the header will be omitted.
 *   }
 *   @key[signature @oneof[null String]]{
 *     An optional signature block.  If present, we ensure the body text ends
 *     with a newline by adding one if necessary, append "-- \n", then append
 *     the contents of the signature.  Once we start supporting HTML, we will
 *     need to indicate whether the signature is plaintext or HTML.  For now
 *     it must be plaintext.
 *   }
 * ]]
 * @typedef[UniverseConfig @dict[
 *   @key[nextAccountNum Number]
 *   @key[nextIdentityNum Number]
 *   @key[debugLogging Boolean]{
 *     Has logging been turned on for debug purposes?
 *   }
 * ]]{
 *   The configuration fields stored in the database.
 * }
 * @typedef[AccountDef @dict[
 *   @key[id AccountId]
 *   @key[name String]{
 *     The display name for the account.
 *   }
 *   @key[identities @listof[IdentityDef]]
 *
 *   @key[type @oneof['imap+smtp' 'activesync']]
 *   @key[receiveType @oneof['imap' 'activesync']]
 *   @key[sendType @oneof['smtp' 'activesync']]
 *   @key[receiveConnInfo ConnInfo]
 *   @key[sendConnInfo ConnInfo]
 * ]]
 * @typedef[MessageNamer @dict[
 *   @key[date DateMS]
 *   @key[suid SUID]
 * ]]{
 *   The information we need to locate a message within our storage.  When the
 *   MailAPI tells the back-end things, it uses this representation.
 * }
 * @typedef[SerializedMutation @dict[
 *   @key[type @oneof[
 *     @case['modtags']{
 *       Modify tags by adding and/or removing them.  Idempotent and atomic under
 *       all implementations;  no explicit account saving required.
 *     }
 *     @case['delete']{
 *       Delete a message under the "move to trash" model.  For IMAP, this is the
 *       same as a move operation.
 *     }
 *     @case['move']{
 *       Move message(s) within the same account.  For IMAP, this is neither
 *       atomic or idempotent and requires account state to be checkpointed as
 *       running the operation prior to running it.  Dunno for ActiveSync, but
 *       probably atomic and idempotent.
 *     }
 *     @case['copy']{
 *       NOT YET IMPLEMENTED (no gaia UI requirement).  But will be:
 *       Copy message(s) within the same account.  For IMAP, atomic and
 *       idempotent.
 *     }
 *   ]]{
 *     The implementation opcode used to determine what functions to call.
 *   }
 *   @key[longtermId]{
 *     Unique-ish identifier for the mutation.  Just needs to be unique enough
 *     to not refer to any pending or still undoable-operation.
 *   }
 *   @key[status @oneof[
 *     @case[null]{
 *       'local_do' has been invoked, but the action has not been run against
 *       the server.  Invoking `undoMutation` will invoke 'local_undo' and mark
 *       this as 'undone'.
 *     }
 *     @case['check']{
 *       We don't know what has or hasn't happened on the server so we need to
 *       run a check operation before doing anything.
 *     }
 *     @case['doing']{
 *       'local_do' has been run, and 'do' is currently running.  Invoking
 *       `undoMutation` will not attempt to stop 'do', but will enqueue
 *     }
 *     @case['done']{
 *       The op ran to completion; all done!  'local_do' and 'do' both ran
 *       successfully.
 *     }
 *     @case['undoing']{
 *       'local_undo' has been run, and 'undo' is currently happening.
 *     }
 *     @case['undone']{
 *       The operation was 'done', then an undo was run, and it's now 'undone'.
 *       It is as-if the operation was never scheduled.  This is distinct from
 *       the null case becase null has run 'local_do'.
 *     }
 *     @case['moot']{
 *       The job is no longer relevant; the messages it operates on don't exist,
 *       the target folder doesn't exist, or we failed so many times that we
 *       assume something is fundamentally wrong and the request simply cannot
 *       be executed.
 *     }
 *   ]]{
 *   }
 *   @key[tryCount Number]{
 *     How many times have we attempted to run this operation.  If we retry an
 *     operation too many times, we eventually will discard it with the
 *     assumption that it's never going to succeed.
 *   }
 *   @key[desire @oneof['do' 'undo']]{
 *     Allows us to indicate that we want to undo an operation even while its
 *     'do' method is active.  `status` can't be used for this purpose without
 *     breaking our logic.
 *   }
 *   @key[humanOp String]{
 *     The user friendly opcode where flag manipulations like starring have
 *     their own opcode.
 *   }
 *   @key[messages @listof[MessageNamer]]
 *
 *   @key[folderId #:optional FolderId]{
 *     If this is a move/copy, the target folder
 *   }
 * ]]
 */
function MailUniverse(callAfterBigBang) {
  /** @listof[Account] */
  this.accounts = [];
  this._accountsById = {};

  /** @listof[IdentityDef] */
  this.identities = [];
  this._identitiesById = {};

  this._opsByAccount = {};
  // populated by waitForAccountOps, invoked when all ops complete
  this._opCompletionListenersByAccount = {};
  // maps longtermId to a callback that cares. non-persisted.
  this._opCallbacks = {};

  this._bridges = [];

  // hookup network status indication
  var connection = window.navigator.connection ||
                     window.navigator.mozConnection ||
                     window.navigator.webkitConnection;
  this.online = true; // just so we don't cause an offline->online transition
  this._onConnectionChange();
  connection.addEventListener('change', this._onConnectionChange.bind(this));

  this._testModeDisablingLocalOps = false;

  /**
   * @dictof[
   *   @key[AccountId]
   *   @value[@listof[SerializedMutation]]
   * ]{
   *   The list of mutations for the account that still have yet to complete.
   * }
   */
  this._pendingMutationsByAcct = {};
  /**
   * A setTimeout handle for when we next dump deferred operations back onto
   * their operation queues.
   */
  this._deferredOpTimeout = null;
  this._boundQueueDeferredOps = this._queueDeferredOps.bind(this);

  this.config = null;
  this._logReaper = null;
  this._logBacklog = null;

  this._LOG = null;
  this._db = new $maildb.MailDB();
  this._cronSyncer = new $cronsync.CronSyncer();
  var self = this;
  this._db.getConfig(function(configObj, accountInfos, lazyCarryover) {
    function setupLogging(config) {
      if (self.config.debugLogging) {
        if (self.config.debugLogging !== 'dangerous') {
          console.warn('GENERAL LOGGING ENABLED!');
          console.warn('(CIRCULAR EVENT LOGGING WITH NON-SENSITIVE DATA)');
          $log.enableGeneralLogging();
        }
        else {
          console.warn('!!!!!!!!!!!!!!!!!!!!!!!!!!!!!!!!!!!!!!!!!!!!!!!!!!');
          console.warn('DANGEROUS USER-DATA ENTRAINING LOGGING ENABLED !!!');
          console.warn('!!!!!!!!!!!!!!!!!!!!!!!!!!!!!!!!!!!!!!!!!!!!!!!!!!');
          console.warn('This means contents of e-mails and passwords if you');
          console.warn('set up a new account.  (The IMAP protocol sanitizes');
          console.warn('passwords, but the bridge logger may not.)');
          console.warn('...................................................');
          $log.DEBUG_markAllFabsUnderTest();
        }
      }
    }

    var accountInfo, i;
    if (configObj) {
      self.config = configObj;
      setupLogging();
      self._LOG = LOGFAB.MailUniverse(self, null, null);
      if (self.config.debugLogging)
        self._enableCircularLogging();

      self._LOG.configLoaded(self.config, accountInfos);

      for (i = 0; i < accountInfos.length; i++) {
        accountInfo = accountInfos[i];
        self._loadAccount(accountInfo.def, accountInfo.folderInfo);
      }
    }
    else {
      self.config = {
        // We need to put the id in here because our startup query can't
        // efficiently get both the key name and the value, just the values.
        id: 'config',
        nextAccountNum: 0,
        nextIdentityNum: 0,
        debugLogging: lazyCarryover ? lazyCarryover.config.debugLogging : false,
        syncCheckIntervalEnum: $syncbase.DEFAULT_CHECK_INTERVAL_ENUM,
      };
      setupLogging();
      self._LOG = LOGFAB.MailUniverse(self, null, null);
      if (self.config.debugLogging)
        self._enableCircularLogging();
      self._db.saveConfig(self.config);

      // - Try to re-create any accounts just using auth info.
      if (lazyCarryover && self.online) {
        var waitingCount = 0;
        for (i = 0; i < lazyCarryover.accountInfos.length; i++){
          waitingCount++;
          var accountDef = lazyCarryover.accountInfos[i].def;
          self.tryToCreateAccount(
            {
              displayName: accountDef.identities[0].name,
              emailAddress: accountDef.name,
              password: accountDef.credentials.password
            },
            // We don't care how they turn out, just that they get a chance
            // to run to completion before we call our bootstrap complete.
            function() {
              if (--waitingCount === 0) {
                self._initFromConfig();
                callAfterBigBang();
              }
            },
            self._LOG);
          }
        // do not let callAfterBigBang get called.
        return;
      }
    }
    this._initFromConfig();
    callAfterBigBang();
  });
}
exports.MailUniverse = MailUniverse;
MailUniverse.prototype = {
  //////////////////////////////////////////////////////////////////////////////
  // Logging
  _enableCircularLogging: function() {
    this._logReaper = new $logreaper.LogReaper(this._LOG);
    this._logBacklog = [];
    window.setInterval(
      function() {
        var logTimeSlice = this._logReaper.reapHierLogTimeSlice();
        // if nothing interesting happened, this could be empty, yos.
        if (logTimeSlice.logFrag) {
          this._logBacklog.push(logTimeSlice);
          // throw something away if we've got too much stuff already
          if (this._logBacklog.length > MAX_LOG_BACKLOG)
            this._logBacklog.shift();
        }
      }.bind(this),
      1000);
  },

  createLogBacklogRep: function(id) {
    return {
      type: 'backlog',
      id: id,
      schema: $log.provideSchemaForAllKnownFabs(),
      backlog: this._logBacklog,
    };
  },

  dumpLogToDeviceStorage: function() {
    console.log('Planning to dump log to device storage for "videos"');
    try {
      // 'default' does not work, but pictures does.  Hopefully gallery is
      // smart enough to stay away from my log files!
      var storage = navigator.getDeviceStorage('videos');
      // HACK HACK HACK: DeviceStorage does not care about our use-case at all
      // and brutally fails to write things that do not have a mime type (and
      // apropriately named file), so we pretend to be a realmedia file because
      // who would really have such a thing?
      var blob = new Blob([JSON.stringify(this.createLogBacklogRep())],
                          {
                            type: 'video/lies',
                            endings: 'transparent'
                          });
      var filename = 'gem-log-' + Date.now() + '.json.rm';
      var req = storage.addNamed(blob, filename);
      req.onsuccess = function() {
        console.log('saved log to', filename);
      };
      req.onerror = function() {
        console.error('failed to save log to', filename, 'err:',
                      this.error.name);
      };
    }
    catch(ex) {
      console.error('Problem dumping log to device storage:', ex,
                    '\n', ex.stack);
    }
  },

  //////////////////////////////////////////////////////////////////////////////
  // Config / Settings

  /**
   * Perform initial initialization based on our configuration.
   */
  _initFromConfig: function() {

  },

  /**
   * Return the subset of our configuration that the client can know about.
   */
  exposeConfigForClient: function() {
    // eventually, iterate over a whitelist, but for now, it's easy...
    return {
      debugLogging: this.config.debugLogging,
      syncCheckIntervalEnum: this.config.syncCheckIntervalEnum,
    };
  },

  modifyConfig: function(changes) {
    for (var key in changes) {
      this.config[key] = changes[key];
    }
    this._db.saveConfig(this.config);
  },

  //////////////////////////////////////////////////////////////////////////////
  _onConnectionChange: function() {
    var connection = window.navigator.connection ||
                       window.navigator.mozConnection ||
                       window.navigator.webkitConnection;
    var wasOnline = this.online;
    /**
     * Are we online?  AKA do we have actual internet network connectivity.
     * This should ideally be false behind a captive portal.
     */
    this.online = connection.bandwidth > 0;
    /**
     * Do we want to minimize network usage?  Right now, this is the same as
     * metered, but it's conceivable we might also want to set this if the
     * battery is low, we want to avoid stealing network/cpu from other
     * apps, etc.
     */
    this.minimizeNetworkUsage = connection.metered;
    /**
     * Is there a marginal cost to network usage?  This is intended to be used
     * for UI (decision) purposes where we may want to prompt before doing
     * things when bandwidth is metered, but not when the user is on comparably
     * infinite wi-fi.
     */
    this.networkCostsMoney = connection.metered;

    if (!wasOnline && this.online) {
      // - check if we have any pending actions to run and run them if so.
      for (var iAcct = 0; iAcct < this.accounts.length; iAcct++) {
        this._resumeOpProcessingForAccount(this.accounts[iAcct]);
      }
    }
  },

  /**
   * Helper function to wrap calls to account.runOp since it now gets more
   * complex with 'check' mode.
   */
  _dispatchOpForAccount: function(account, op) {
    var mode = op.desire;
    if (op.status === 'check')
      mode = 'check';
    account.runOp(
      op, mode,
      this._opCompleted.bind(this, account, op));
  },

  /**
   * Start processing ops for an account if it's able and has ops to run.
   */
  _resumeOpProcessingForAccount: function(account) {
    var queue = this._opsByAccount[account.id];
    if (!account.enabled)
      return;
    if (queue.length &&
        // (it's possible there is still an active job right now)
        (queue[0].status !== 'doing' && queue[0].status !== 'undoing')) {
      var op = queue[0];
      this._dispatchOpForAccount(account, op);
    }
  },

  registerBridge: function(mailBridge) {
    this._bridges.push(mailBridge);
  },

  unregisterBridge: function(mailBridge) {
    var idx = this._bridges.indexOf(mailBridge);
    if (idx !== -1)
      this._bridges.splice(idx, 1);
  },

  tryToCreateAccount: function mu_tryToCreateAccount(userDetails, callback) {
    if (!this.online) {
      callback('offline');
      return;
    }

    // XXX: store configurator on this object so we can abort the connections
    // if necessary.
    var configurator = new $acctcommon.Autoconfigurator(this._LOG);
    configurator.tryToCreateAccount(this, userDetails, callback);
  },

  /**
   * Shutdown the account, forget about it, nuke associated database entries.
   */
  deleteAccount: function(accountId) {
    var savedEx = null;
    var account = this._accountsById[accountId];
    try {
      account.shutdown();
    }
    catch (ex) {
      // save the failure until after we have done other cleanup.
      savedEx = ex;
    }
    this._db.deleteAccount(accountId);

    delete this._accountsById[accountId];
    var idx = this.accounts.indexOf(account);
    this.accounts.splice(idx, 1);

    for (var i = 0; i < account.identities.length; i++) {
      var identity = account.identities[i];
      idx = this.identities.indexOf(identity);
      this.identities.splice(idx, 1);
      delete this._identitiesById[identity.id];
    }

    delete this._opsByAccount[accountId];
    delete this._opCompletionListenersByAccount[accountId];

    this.__notifyRemovedAccount(accountId);

    if (savedEx)
      throw savedEx;
  },

  saveAccountDef: function(accountDef, folderInfo) {
    this._db.saveAccountDef(this.config, accountDef, folderInfo);
  },

  /**
   * Instantiate an account from the persisted representation.
   */
  _loadAccount: function mu__loadAccount(accountDef, folderInfo,
                                         receiveProtoConn) {
    var constructor = $acctcommon.accountTypeToClass(accountDef.type);
    if (!constructor) {
      this._LOG.badAccountType(accountDef.type);
      return null;
    }
    var account = new constructor(this, accountDef, folderInfo, this._db,
                                  receiveProtoConn, this._LOG);

    this.accounts.push(account);
    this._accountsById[account.id] = account;
    this._opsByAccount[account.id] = [];
    this._opCompletionListenersByAccount[account.id] = null;

    for (var iIdent = 0; iIdent < accountDef.identities.length; iIdent++) {
      var identity = accountDef.identities[iIdent];
      this.identities.push(identity);
      this._identitiesById[identity.id] = identity;
    }

    this.__notifyAddedAccount(account);

    // - check for mutations that still need to be processed
    for (var i = 0; i < account.mutations.length; i++) {
      var op = account.mutations[i];
      if (op.desire) {
        // Per operation strategy documentation, we treat all depersisted
        // operations as potentially-run, so we change the status to check.
        // The check will be run before we decide to actually do what the
        // operation wants.
        op.status = 'check';
        this._queueAccountOp(account, op, null, true);
      }
    }
    // - propagate deferred mutations to the actual mutations list
    // (These were deferred because a resource was not available; since we
    // must have been asleep awhile, the resource is probably fine now.)
    while (account.deferredMutations.length)
      this._queueAccountOp(account, account.deferredMutations.shift(),
                           null, true);

    return account;
  },

  /**
   * Self-reporting by an account that it is experiencing difficulties.
   *
   * We mutate its state for it, and generate a notification if this is a new
   * problem.
   */
  __reportAccountProblem: function(account, problem) {
    // nothing to do if the problem is already known
    if (account.problems.indexOf(problem) !== -1)
      return;
    account.problems.push(problem);
    account.enabled = false;

    if (problem === 'bad-user-or-pass')
      this.__notifyBadLogin(account);
  },

  clearAccountProblems: function(account) {
    // TODO: this would be a great time to have any slices that had stalled
    // syncs do whatever it takes to make them happen again.
    account.enabled = true;
    account.problems = [];
    this._resumeOpProcessingForAccount(account);
  },

  __notifyBadLogin: function(account) {
    for (var iBridge = 0; iBridge < this._bridges.length; iBridge++) {
      var bridge = this._bridges[iBridge];
      bridge.notifyBadLogin(account);
    }
  },

  __notifyAddedAccount: function(account) {
    for (var iBridge = 0; iBridge < this._bridges.length; iBridge++) {
      var bridge = this._bridges[iBridge];
      bridge.notifyAccountAdded(account);
    }
  },

  __notifyRemovedAccount: function(accountId) {
    for (var iBridge = 0; iBridge < this._bridges.length; iBridge++) {
      var bridge = this._bridges[iBridge];
      bridge.notifyAccountRemoved(accountId);
    }
  },

  __notifyAddedFolder: function(accountId, folderMeta) {
    for (var iBridge = 0; iBridge < this._bridges.length; iBridge++) {
      var bridge = this._bridges[iBridge];
      bridge.notifyFolderAdded(accountId, folderMeta);
    }
  },

  __notifyRemovedFolder: function(accountId, folderMeta) {
    for (var iBridge = 0; iBridge < this._bridges.length; iBridge++) {
      var bridge = this._bridges[iBridge];
      bridge.notifyFolderRemoved(accountId, folderMeta);
    }
  },

  //////////////////////////////////////////////////////////////////////////////
  // Lifetime Stuff

  /**
   * Write the current state of the universe to the database.
   */
  saveUniverseState: function() {
    var curTrans = null;

    for (var iAcct = 0; iAcct < this.accounts.length; iAcct++) {
      var account = this.accounts[iAcct];
      curTrans = account.saveAccountState(curTrans);
    }
  },

  /**
   * Shutdown all accounts; this is currently for the benefit of unit testing.
   * We expect our app to operate in a crash-only mode of operation where a
   * clean shutdown means we get a heads-up, put ourselves offline, and trigger a
   * state save before we just demand that our page be closed.  That's future
   * work, of course.
   */
  shutdown: function() {
    for (var iAcct = 0; iAcct < this.accounts.length; iAcct++) {
      var account = this.accounts[iAcct];
      account.shutdown();
    }
    this._cronSyncer.shutdown();
    this._db.close();
    this._LOG.__die();
  },

  //////////////////////////////////////////////////////////////////////////////
  // Lookups: Account, Folder, Identity

  getAccountForAccountId: function mu_getAccountForAccountId(accountId) {
    return this._accountsById[accountId];
  },

  /**
   * Given a folder-id, get the owning account.
   */
  getAccountForFolderId: function mu_getAccountForFolderId(folderId) {
    var accountId = folderId.substring(0, folderId.indexOf('/')),
        account = this._accountsById[accountId];
    return account;
  },

  /**
   * Given a message's sufficiently unique identifier, get the owning account.
   */
  getAccountForMessageSuid: function mu_getAccountForMessageSuid(messageSuid) {
    var accountId = messageSuid.substring(0, messageSuid.indexOf('/')),
        account = this._accountsById[accountId];
    return account;
  },

  getFolderStorageForFolderId: function mu_getFolderStorageForFolderId(
                                 folderId) {
    var account = this.getAccountForFolderId(folderId);
    return account.getFolderStorageForFolderId(folderId);
  },

  getFolderStorageForMessageSuid: function mu_getFolderStorageForFolderId(
                                    messageSuid) {
    var folderId = messageSuid.substring(0, messageSuid.lastIndexOf('/')),
        account = this.getAccountForFolderId(folderId);
    return account.getFolderStorageForFolderId(folderId);
  },

  getAccountForSenderIdentityId: function mu_getAccountForSenderIdentityId(
                                   identityId) {
    var accountId = identityId.substring(0, identityId.indexOf('/')),
        account = this._accountsById[accountId];
    return account;
  },

  getIdentityForSenderIdentityId: function mu_getIdentityForSenderIdentityId(
                                    identityId) {
    return this._identitiesById[identityId];
  },

  //////////////////////////////////////////////////////////////////////////////
  // Message Mutation and Undoing

  /**
   * Partitions messages by account.  Accounts may want to partition things
   * further, such as by folder, but we leave that up to them since not all
   * may require it.  (Ex: activesync and gmail may be able to do things
   * that way.)
   */
  _partitionMessagesByAccount: function(messageNamers, targetAccountId) {
    var results = [], acctToMsgs = {};

    for (var i = 0; i < messageNamers.length; i++) {
      var messageNamer = messageNamers[i],
          messageSuid = messageNamer.suid,
          accountId = messageSuid.substring(0, messageSuid.indexOf('/'));
      if (!acctToMsgs.hasOwnProperty(accountId)) {
        var messages = [messageNamer];
        results.push({
          account: this._accountsById[accountId],
          messages: messages,
          crossAccount: (targetAccountId && targetAccountId !== accountId),
        });
        acctToMsgs[accountId] = messages;
      }
      else {
        acctToMsgs[accountId].push(messageNamer);
      }
    }

    return results;
  },

  /**
   * Put an operation in the deferred mutations queue and ensure the deferred
   * operation timer is active.  The deferred queue is persisted to disk too
   * and transferred across to the non-deferred queue at account-load time.
   */
  _deferOp: function(account, op) {
    account.deferredMutations.push(op);
    if (this._deferredOpTimeout !== null)
      this._deferredOpTimeout = window.setTimeout(
        this._boundQueueDeferredOps, $syncbase.DEFERRED_OP_DELAY_MS);
  },

  /**
   * Transfer all deferred ops onto their op queue; invoked by the setTimeout
   * scheduled by `_deferOp`.  We use a single timeout across all accounts, so
   * the duration of the defer delay can vary a bit, but our goal is just to
   * avoid deferrals turning into a tight loop that pounds the server, nothing
   * fancier.
   */
  _queueDeferredOps: function() {
    this._deferredOpTimeout = null;
    for (var iAccount = 0; iAccount < this.accounts.length; iAccount++) {
      var account = this.accounts[iAccount];
      // we need to mutate in-place, so concat is not an option
      while (account.deferredMutations.length)
        account.mutations.push(account.deferredMutations.shift());
    }
  },

  /**
   * @args[
   *   @param[account[
   *   @param[op]{
   *     The operation.
   *   }
   *   @param[err @oneof[
   *     @case[null]{
   *       Success!
   *     }
   *     @case['defer']{
   *       The resource was unavailable, but might be available again in the
   *       future.  Defer the operation to be run in the future by putting it on
   *       a deferred list that will get re-added after an arbitrary timeout.
   *       This does not imply that a check operation needs to be run.  This
   *       reordering violates our general ordering guarantee; we could be
   *       better if we made sure to defer all other operations that can touch
   *       the same resource, but that's pretty complex.
   *
   *       Deferrals do boost the tryCount; our goal with implementing this is
   *       to support very limited
   *     }
   *     @case['aborted-retry']{
   *       The operation was started, but we lost the connection before we
   *       managed to accomplish our goal.  Run a check operation then run the
   *       operation again depending on what 'check' says.
   *
   *       'defer' should be used instead if it's known that no mutations could
   *       have been perceived by the server, etc.
   *     }
   *     @case['failure-give-up']{
   *       Something is broken in a way we don't really understand and it's
   *       unlikely that retrying is actually going to accomplish anything.
   *       Although we mark the status 'moot', this is a more sinister failure
   *       that should generate debugging/support data when appropriate.
   *     }
   *     @case['moot']{
   *       The operation no longer makes any sense.
   *     }
   *     @default{
   *       Some other type of error occurred.  This gets treated the same as
   *       aborted-retry
   *     }
   *   ]]
   *   @param[resultIfAny]{
   *     A result to be relayed to the listening callback for the operation, if
   *     there is one.  This is intended to be used for things like triggering
   *     attachment downloads where it would be silly to make the callback
   *     re-get the changed data itself.
   *   }
   *   @param[accountSaveSuggested #:optional Boolean]{
   *     Used to indicate that this has changed the state of the system and a
   *     save should be performed at some point in the future.
   *   }
   * ]
   */
  _opCompleted: function(account, op, err, resultIfAny, accountSaveSuggested) {
    var queue = this._opsByAccount[account.id];
    if (queue[0] !== op)
      this._LOG.opInvariantFailure();

    // Should we attempt to retry (but fail if tryCount is reached)?
    var maybeRetry = false;
    // Pop the event off the queue? (avoid bugs versus multiple calls)
    var consumeOp = true;
    // Generate completion notifications for the op?
    var completeOp = true;
    if (err) {
      switch (err) {
        case 'defer':
          this._LOG.opDeferred(op.type, op.longtermId);
          this._deferOp(op);
          // remove the op from the queue, but don't mark it completed
          completeOp = false;
          break;
        case 'aborted-retry':
          op.tryCount++;
          maybeRetry = true;
          break;
        default: // (unknown case)
          op.tryCount += $syncbase.OP_UNKNOWN_ERROR_TRY_COUNT_INCREMENT;
          maybeRetry = true;
          break;
        case 'failure-give-up':
          this._LOG.opGaveUp(op.type, op.longtermId);
          // we complete the op, but the error flag is propagated
          op.status = 'moot';
          break;
        case 'moot':
          this._LOG.opMooted(op.type, op.longtermId);
          // we complete the op, but the error flag is propagated
          op.status = 'moot';
          break;
      }
    }
    else {
      switch (op.status) {
        case 'checking':
          // Update the status, and figure out if there is any work to do based
          // on our desire.
          switch (resultIfAny) {
            case 'checked-notyet':
            case 'coherent-notyet':
              op.status = null;
              break;
            case 'idempotent':
              if (op.desire === 'do')
                op.status = null;
              else
                op.status = 'done';
              break;
            case 'happened':
              op.status = 'done';
              break;
            case 'moot':
              op.status = 'moot';
              break;
            // this is the same thing as defer.
            case 'bailed':
              this._LOG.opDeferred(op.type, op.longtermId);
              this._deferOp(op);
              completeOp = false;
              break;
          }
          break;
        case 'doing':
          op.status = 'done';
          // clear the desire if it hasn't changed to undo
          if (op.desire === 'do')
            op.desire = null;
          break;
        case 'undoing':
          op.status = 'undone';
          // clear the desire if it hasn't changed back to 'do'
          if (op.desire === 'undo')
            op.desire = null;
          break;
      }
      // If we still want to do something, then don't consume the op.
      if (op.desire)
        consumeOp = false;
    }

    if (maybeRetry) {
      if (op.tryCount < $syncbase.MAX_OP_TRY_COUNT) {
        // We're still good to try again, but we will need to check the status
        // first.
        op.status = 'check';
        consumeOp = false;
      }
      else {
        this._LOG.opTryLimitReached(op.type, op.longtermId);
        // we complete the op, but the error flag is propagated
        op.status = 'moot';
      }
    }

    if (consumeOp)
      queue.shift();

    if (completeOp) {
      if (this._opCallbacks.hasOwnProperty(op.longtermId)) {
        var callback = this._opCallbacks[op.longtermId];
        delete this._opCallbacks[op.longtermId];
        try {
          callback(err, resultIfAny, account, op);
        }
        catch(ex) {
          this._LOG.opCallbackErr(op.type);
        }
      }

      // This is a suggestion; in the event of high-throughput on operations,
      // we probably don't want to save the account every tick, etc.
      if (accountSaveSuggested)
        account.saveAccountState();
    }

    if (queue.length && this.online && account.enabled) {
      op = queue[0];
      this._dispatchOpForAccount(account, op);
    }
    else if (this._opCompletionListenersByAccount[account.id]) {
      this._opCompletionListenersByAccount[account.id](account);
      this._opCompletionListenersByAccount[account.id] = null;
    }
  },

  /**
   * Immediately run the local mutation (synchronously) for an operation and
   * enqueue its server operation for asynchronous operation.
   *
   * (nb: Header updates' execution may actually be deferred into the future if
   * block loads are required, but they will maintain their apparent ordering
   * on the folder in question.)
   *
   * @args[
   *   @param[account]
   *   @param[op]
   *   @param[optionalCallback #:optional Function]{
   *     A callback to invoke when the operation completes.  Callbacks are
   *     obviously not capable of being persisted and are merely best effort.
   *   }
   *   @param[justRequeue #:optional Boolean]{
   *     If true, we are just re-enqueueing the operation and have no desire
   *     or need to run the local operations.
   *   }
   * ]
   */
  _queueAccountOp: function(account, op, optionalCallback, justRequeue) {
    var queue = this._opsByAccount[account.id];
    queue.push(op);

    if (op.longtermId === null) {
      op.longtermId = account.id + '/' +
                        $a64.encodeInt(account.meta.nextMutationNum++);
      account.mutations.push(op);
      while (account.mutations.length > MAX_MUTATIONS_FOR_UNDO &&
             account.mutations[0].desire === null) {
        account.mutations.shift();
      }
    }
    if (optionalCallback)
      this._opCallbacks[op.longtermId] = optionalCallback;

    // - run the local manipulation immediately
    if (!this._testModeDisablingLocalOps && !justRequeue) {
      switch (op.desire) {
        case 'do':
          account.runOp(op, 'local_do');
          break;
        case 'undo':
          account.runOp(op, 'local_undo');
          break;
      }
    }

    // - initiate async execution if this is the first op
    if (this.online && account.enabled && queue.length === 1)
      this._dispatchOpForAccount(account, op);
    return op.longtermId;
  },

  waitForAccountOps: function(account, callback) {
    if (this._opsByAccount[account.id].length === 0)
      callback();
    else
      this._opCompletionListenersByAccount[account.id] = callback;
  },

  /**
   * Download one or more related-part or attachments from a message.
   * Attachments are named by their index because the indices are stable and
   * flinging around non-authoritative copies of the structures might lead to
   * some (minor) confusion.
   *
   * This request is persistent although the callback will obviously be
   * discarded in the event the app is killed.
   */
  downloadMessageAttachments: function(messageSuid, messageDate,
                                       relPartIndices, attachmentIndices,
                                       callback) {
    var account = this.getAccountForMessageSuid(messageSuid);
    var longtermId = this._queueAccountOp(
      account,
      {
        type: 'download',
        longtermId: null,
        status: null,
        tryCount: 0,
        desire: 'do',
        humanOp: 'download',
        messageSuid: messageSuid,
        messageDate: messageDate,
        relPartIndices: relPartIndices,
        attachmentIndices: attachmentIndices
      },
      callback);
  },

  modifyMessageTags: function(humanOp, messageSuids, addTags, removeTags) {
    var self = this, longtermIds = [];
    this._partitionMessagesByAccount(messageSuids, null).forEach(function(x) {
      var longtermId = self._queueAccountOp(
        x.account,
        {
          type: 'modtags',
          longtermId: null,
          status: null,
          tryCount: 0,
          desire: 'do',
          humanOp: humanOp,
          messages: x.messages,
          addTags: addTags,
          removeTags: removeTags,
          // how many messages have had their tags changed already.
          progress: 0,
        });
      longtermIds.push(longtermId);
    });
    return longtermIds;
  },

  moveMessages: function(messageSuids, targetFolderId) {
  },

  appendMessages: function(folderId, messages) {
    var account = this.getAccountForFolderId(folderId);
    var longtermId = this._queueAccountOp(
      account,
      {
        type: 'append',
        longtermId: null,
        status: null,
        tryCount: 0,
        desire: 'do',
        humanOp: 'append',
        messages: messages,
        folderId: folderId,
      });
    return [longtermId];
  },

  /**
   * Create a folder that is the child/descendant of the given parent folder.
   * If no parent folder id is provided, we attempt to create a root folder.
   *
   * This is not implemented as a job 'operation' because our UX spec does not
   * call for this to be an undoable operation, nor do we particularly want the
   * potential permutations of having offline folders that the server does not
   * know about.
   *
   * @args[
   *   @param[accountId]
   *   @param[parentFolderId @oneof[null String]]{
   *     If null, place the folder at the top-level, otherwise place it under
   *     the given folder.
   *   }
   *   @param[folderName]
   *   @param[containOnlyOtherFolders Boolean]{
   *     Should this folder only contain other folders (and no messages)?
   *     On some servers/backends, mail-bearing folders may not be able to
   *     create sub-folders, in which case one would have to pass this.
   *   }
   *   @param[callback @func[
   *     @args[
   *       @param[error @oneof[
   *         @case[null]{
   *           No error, the folder got created and everything is awesome.
   *         }
   *         @case['moot']{
   *           The folder appears to already exist.
   *         }
   *         @case['unknown']{
   *           It didn't work and we don't have a better reason.
   *         }
   *       ]]
   *       @param[folderMeta ImapFolderMeta]{
   *         The meta-information for the folder.
   *       }
   *     ]
   *   ]]{
   *   }
   * ]
   */
  createFolder: function(accountId, parentFolderId, folderName,
                         containOnlyOtherFolders, callback) {
    var account = this.getAccountForAccountId(accountId);
    var longtermId = this._queueAccountOp(
      account,
      {
        type: 'createFolder',
        longtermId: null,
        status: null,
        tryCount: 0,
        desire: 'do',
        humanOp: 'createFolder',
        parentFolderId: parentFolderId,
        folderName: folderName,
        containOnlyOtherFolders: containOnlyOtherFolders
      },
      callback);
    return [longtermId];
  },

  undoMutation: function(longtermIds) {
    for (var i = 0; i < longtermIds.length; i++) {
      var longtermId = longtermIds[i],
          account = this.getAccountForFolderId(longtermId); // (it's fine)

      for (var iOp = 0; iOp < account.mutations.length; iOp++) {
        var op = account.mutations[iOp];
        if (op.longtermId === longtermId) {
          switch (op.status) {
            // if we haven't started doing the operation, we can cancel it
            case null:
              var queue = this._opsByAccount[account.id],
                  idx = queue.indexOf(op);
              if (idx !== -1) {
                queue.splice(idx, 1);
                // we still need to trigger the local_undo, of course
                account.runOp(op, 'local_undo');
                op.desire = null;
              }
              // If it somehow didn't exist, enqueue it.  Presumably this is
              // something odd like a second undo request, which is logically
              // a 'do' request, which is unsupported, but hey.
              else {
                op.desire = 'do';
                this._queueAccountOp(account, op);
              }
              break;
            // If it has been completed or is in the processing of happening, we
            // should just enqueue it again to trigger its undoing/doing.
            case 'done':
            case 'doing':
              op.desire = 'undo';
              this._queueAccountOp(account, op);
              break;
            case 'undone':
            case 'undoing':
              op.desire = 'do';
              this._queueAccountOp(account, op);
              break;
          }
        }
      }
    }
  },

  //////////////////////////////////////////////////////////////////////////////
};

var LOGFAB = exports.LOGFAB = $log.register($module, {
  MailUniverse: {
    type: $log.ACCOUNT,
    events: {
      configLoaded: {},
      createAccount: { type: true, id: false },
      opDeferred: { type: true, id: false },
      opTryLimitReached: { type: true, id: false },
      opGaveUp: { type: true, id: false },
      opMooted: { type: true, id: false },
    },
    TEST_ONLY_events: {
      configLoaded: { config: false, accounts: false },
      createAccount: { name: false },
    },
    errors: {
      badAccountType: { type: true },
      opCallbackErr: { type: false },
      opInvariantFailure: {},
    },
  },
});

}); // end define<|MERGE_RESOLUTION|>--- conflicted
+++ resolved
@@ -9,18 +9,8 @@
     './a64',
     './syncbase',
     './maildb',
-<<<<<<< HEAD
     './cronsync',
-    './imap/probe',
-    './imap/account',
-    './smtp/probe',
-    './smtp/account',
-    './fake/account',
-    'activesync/protocol',
-    './activesync/account',
-=======
     './accountcommon',
->>>>>>> 60f4f738
     'module',
     'exports'
   ],
@@ -30,18 +20,8 @@
     $a64,
     $syncbase,
     $maildb,
-<<<<<<< HEAD
     $cronsync,
-    $imapprobe,
-    $imapacct,
-    $smtpprobe,
-    $smtpacct,
-    $fakeacct,
-    $activesync,
-    $asacct,
-=======
     $acctcommon,
->>>>>>> 60f4f738
     $module,
     exports
   ) {
