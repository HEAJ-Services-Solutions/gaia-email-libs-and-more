/**
 * Common code for creating and working with various account types.
 **/

define(
  [
    'rdcommon/log',
    './a64',
    './allback',
    './imap/probe',
    './smtp/probe',
    'activesync/protocol',
    './accountmixins',
    './imap/account',
    './smtp/account',
    './fake/account',
    './activesync/account',
    'module',
    'exports'
  ],
  function(
    $log,
    $a64,
    $allback,
    $imapprobe,
    $smtpprobe,
    $asproto,
    $acctmixins,
    $imapacct,
    $smtpacct,
    $fakeacct,
    $asacct,
    $module,
    exports
  ) {
const allbackMaker = $allback.allbackMaker;

const PIECE_ACCOUNT_TYPE_TO_CLASS = {
  'imap': $imapacct.ImapAccount,
  'smtp': $smtpacct.SmtpAccount,
  //'gmail-imap': GmailAccount,
};

// A boring signature that conveys the person was probably typing on a touch
// screen, helping to explain typos and short replies.
const DEFAULT_SIGNATURE = exports.DEFAULT_SIGNATURE =
  'Sent from my Firefox OS device.';

// The number of milliseconds to wait for various (non-ActiveSync) XHRs to
// complete during the autoconfiguration process. This value is intentionally
// fairly large so that we don't abort an XHR just because the network is
// spotty.
const AUTOCONFIG_TIMEOUT_MS = 30 * 1000;

/**
 * Composite account type to expose account piece types with individual
 * implementations (ex: imap, smtp) together as a single account.  This is
 * intended to be a very thin layer that shields consuming code from the
 * fact that IMAP and SMTP are not actually bundled tightly together.
 */
function CompositeAccount(universe, accountDef, folderInfo, dbConn,
                          receiveProtoConn,
                          _LOG) {
  this.universe = universe;
  this.id = accountDef.id;
  this.accountDef = accountDef;

  // Currently we don't persist the disabled state of an account because it's
  // easier for the UI to be edge-triggered right now and ensure that the
  // triggering occurs once each session.
  this.enabled = true;
  this.problems = [];

  // XXX for now we are stealing the universe's logger
  this._LOG = _LOG;

  this.identities = accountDef.identities;

  if (!PIECE_ACCOUNT_TYPE_TO_CLASS.hasOwnProperty(accountDef.receiveType)) {
    this._LOG.badAccountType(accountDef.receiveType);
  }
  if (!PIECE_ACCOUNT_TYPE_TO_CLASS.hasOwnProperty(accountDef.sendType)) {
    this._LOG.badAccountType(accountDef.sendType);
  }

  this._receivePiece =
    new PIECE_ACCOUNT_TYPE_TO_CLASS[accountDef.receiveType](
      universe, this,
      accountDef.id, accountDef.credentials, accountDef.receiveConnInfo,
      folderInfo, dbConn, this._LOG, receiveProtoConn);
  this._sendPiece =
    new PIECE_ACCOUNT_TYPE_TO_CLASS[accountDef.sendType](
      universe, this,
      accountDef.id, accountDef.credentials,
      accountDef.sendConnInfo, dbConn, this._LOG);

  // expose public lists that are always manipulated in place.
  this.folders = this._receivePiece.folders;
  this.meta = this._receivePiece.meta;
  this.mutations = this._receivePiece.mutations;
  this.tzOffset = accountDef.tzOffset;
}
exports.CompositeAccount = CompositeAccount;
CompositeAccount.prototype = {
  toString: function() {
    return '[CompositeAccount: ' + this.id + ']';
  },
  toBridgeWire: function() {
    return {
      id: this.accountDef.id,
      name: this.accountDef.name,
      type: this.accountDef.type,

      enabled: this.enabled,
      problems: this.problems,

      syncRange: this.accountDef.syncRange,

      identities: this.identities,

      credentials: {
        username: this.accountDef.credentials.username,
        // no need to send the password to the UI.
      },

      servers: [
        {
          type: this.accountDef.receiveType,
          connInfo: this.accountDef.receiveConnInfo,
          activeConns: this._receivePiece.numActiveConns,
        },
        {
          type: this.accountDef.sendType,
          connInfo: this.accountDef.sendConnInfo,
          activeConns: this._sendPiece.numActiveConns,
        }
      ],
    };
  },
  toBridgeFolder: function() {
    return {
      id: this.accountDef.id,
      name: this.accountDef.name,
      path: this.accountDef.name,
      type: 'account',
    };
  },

  saveAccountState: function(reuseTrans) {
    return this._receivePiece.saveAccountState(reuseTrans);
  },

  /**
   * Check that the account is healthy in that we can login at all.
   */
  checkAccount: function(callback) {
    // Since we use the same credential for both cases, we can just have the
    // IMAP account attempt to establish a connection and forget about SMTP.
    this._receivePiece.checkAccount(callback);
  },

  /**
   * Shutdown the account; see `MailUniverse.shutdown` for semantics.
   */
  shutdown: function() {
    this._sendPiece.shutdown();
    this._receivePiece.shutdown();
  },

  deleteFolder: function(folderId, callback) {
    return this._receivePiece.deleteFolder(folderId, callback);
  },

  sliceFolderMessages: function(folderId, bridgeProxy) {
    return this._receivePiece.sliceFolderMessages(folderId, bridgeProxy);
  },

  searchFolderMessages: function(folderId, bridgeHandle, phrase, whatToSearch) {
    return this._receivePiece.searchFolderMessages(
      folderId, bridgeHandle, phrase, whatToSearch);
  },

  syncFolderList: function(callback) {
    return this._receivePiece.syncFolderList(callback);
  },

  sendMessage: function(composedMessage, callback) {
    // Render the message to its output buffer.
    composedMessage._cacheOutput = true;
    process.immediate = true;
    composedMessage._processBufferedOutput = function() {
      // we are stopping the DKIM logic from firing.
    };
    composedMessage._composeMessage();
    process.immediate = false;

    return this._sendPiece.sendMessage(
      composedMessage,
      function(err, errDetails) {
        // We need to append the message to the sent folder if we think we sent
        // the message okay and this is not gmail.  gmail automatically crams
        // the message in the sent folder for us, so if we do it, we're just
        // going to create duplicates.
        if (!err && !this._receivePiece.isGmail) {
          var message = {
            messageText: composedMessage._outputBuffer,
            // do not specify date; let the server use its own timestamping
            // since we want the approximate value of 'now' anyways.
            flags: ['Seen'],
          };

          var sentFolder = this.getFirstFolderWithType('sent');
          if (sentFolder)
            this.universe.appendMessages(sentFolder.id,
                                         [message]);
        }
        callback(err, errDetails);
      }.bind(this));

  },

  getFolderStorageForFolderId: function(folderId) {
    return this._receivePiece.getFolderStorageForFolderId(folderId);
  },

  runOp: function(op, mode, callback) {
    return this._receivePiece.runOp(op, mode, callback);
  },

  ensureEssentialFolders: function(callback) {
    return this._receivePiece.ensureEssentialFolders(callback);
  },

  getFirstFolderWithType: $acctmixins.getFirstFolderWithType,
};

const COMPOSITE_ACCOUNT_TYPE_TO_CLASS = {
  'imap+smtp': CompositeAccount,
  'fake': $fakeacct.FakeAccount,
  'activesync': $asacct.ActiveSyncAccount,
};

function accountTypeToClass(type) {
  if (!COMPOSITE_ACCOUNT_TYPE_TO_CLASS.hasOwnProperty(type))
    return null;
  return COMPOSITE_ACCOUNT_TYPE_TO_CLASS[type];
}
exports.accountTypeToClass = accountTypeToClass;

// Simple hard-coded autoconfiguration by domain...
var autoconfigByDomain = exports._autoconfigByDomain = {
  'localhost': {
    type: 'imap+smtp',
    incoming: {
      hostname: 'localhost',
      port: 143,
      socketType: 'plain',
      username: '%EMAILLOCALPART%',
    },
    outgoing: {
      hostname: 'localhost',
      port: 25,
      socketType: 'plain',
      username: '%EMAILLOCALPART%',
    },
  },
  'slocalhost': {
    type: 'imap+smtp',
    incoming: {
      hostname: 'localhost',
      port: 993,
      socketType: 'SSL',
      username: '%EMAILLOCALPART%',
    },
    outgoing: {
      hostname: 'localhost',
      port: 465,
      socketType: 'SSL',
      username: '%EMAILLOCALPART%',
    },
  },
  'aslocalhost': {
    type: 'activesync',
    displayName: 'Test',
    incoming: {
      // This string may be clobbered with the correct port number when
      // running as a unit test.
      server: 'http://localhost:8080',
    },
  },
  // Mapping for a nonexistent domain for testing a bad domain without it being
  // detected ahead of time by the autoconfiguration logic or otherwise.
  'nonesuch.nonesuch': {
    type: 'imap+smtp',
    imapHost: 'nonesuch.nonesuch',
    imapPort: 993,
    imapCrypto: true,
    smtpHost: 'nonesuch.nonesuch',
    smtpPort: 465,
    smtpCrypto: true,
    usernameIsFullEmail: false,
  },
  'example.com': {
    type: 'fake',
  },
};

/**
 * Recreate the array of identities for a given account.
 *
 * @param universe the MailUniverse
 * @param accountId the ID for this account
 * @param oldIdentities an array of the old identities
 * @return the new identities
 */
function recreateIdentities(universe, accountId, oldIdentities) {
  let identities = [];
  for (let [,oldIdentity] in Iterator(oldIdentities)) {
    identities.push({
      id: accountId + '/' + $a64.encodeInt(universe.config.nextIdentityNum++),
      name: oldIdentity.name,
      address: oldIdentity.address,
      replyTo: oldIdentity.replyTo,
      signature: oldIdentity.signature,
    });
  }
  return identities;
}

var Configurators = {};
Configurators['imap+smtp'] = {
  tryToCreateAccount: function cfg_is_ttca(universe, userDetails, domainInfo,
                                           callback, _LOG) {
    var credentials, imapConnInfo, smtpConnInfo;
    if (domainInfo) {
      credentials = {
        username: domainInfo.incoming.username,
        password: userDetails.password,
      };
      imapConnInfo = {
        hostname: domainInfo.incoming.hostname,
        port: domainInfo.incoming.port,
        crypto: domainInfo.incoming.socketType === 'SSL',
      };
      smtpConnInfo = {
        hostname: domainInfo.outgoing.hostname,
        port: domainInfo.outgoing.port,
        crypto: domainInfo.outgoing.socketType === 'SSL',
      };
    }

    var self = this;
    var callbacks = allbackMaker(
      ['imap', 'smtp'],
      function probesDone(results) {
        // -- both good?
        if (!results.imap[0] && results.smtp) {
          var account = self._defineImapAccount(
            universe,
            userDetails, credentials,
            imapConnInfo, smtpConnInfo, results.imap[1],
            results.imap[2]);
          callback(null, account);
        }
        // -- either/both bad
        else {
          // clean up the imap connection if it was okay but smtp failed
<<<<<<< HEAD
          if (results.imap[0])
            results.imap[1].die();
          callback('unknown', null);
=======
          if (!results.imap[0]) {
            results.imap[1].close();
            callback('smtp-unknown', null); // Failure was caused by SMTP, but who knows why
          } else {
            callback(results.imap[0], null); // Pass imap error type back
          }
>>>>>>> 2acfa43b
          return;
        }
      });

    var imapProber = new $imapprobe.ImapProber(credentials, imapConnInfo,
                                               _LOG);
    imapProber.onresult = callbacks.imap;

    var smtpProber = new $smtpprobe.SmtpProber(credentials, smtpConnInfo,
                                               _LOG);
    smtpProber.onresult = callbacks.smtp;
  },

  recreateAccount: function cfg_is_ra(universe, oldVersion, oldAccountInfo,
                                      callback) {
    var oldAccountDef = oldAccountInfo.def;

    var credentials = {
      username: oldAccountDef.credentials.username,
      password: oldAccountDef.credentials.password,
    };
    var accountId = $a64.encodeInt(universe.config.nextAccountNum++);
    var accountDef = {
      id: accountId,
      name: oldAccountDef.name,

      type: 'imap+smtp',
      receiveType: 'imap',
      sendType: 'smtp',

      syncRange: oldAccountDef.syncRange,

      credentials: credentials,
      receiveConnInfo: {
        hostname: oldAccountDef.receiveConnInfo.hostname,
        port: oldAccountDef.receiveConnInfo.port,
        crypto: oldAccountDef.receiveConnInfo.crypto,
      },
      sendConnInfo: {
        hostname: oldAccountDef.sendConnInfo.hostname,
        port: oldAccountDef.sendConnInfo.port,
        crypto: oldAccountDef.sendConnInfo.crypto,
      },

      identities: recreateIdentities(universe, accountId,
                                     oldAccountDef.identities),
      // this default timezone here maintains things; but people are going to
      // need to create new accounts at some point...
      tzOffset: oldAccountInfo.tzOffset !== undefined ?
                  oldAccountInfo.tzOffset : -7 * 60 * 60 * 1000,
    };

    var account = this._loadAccount(universe, accountDef,
                                    oldAccountInfo.folderInfo);
    callback(null, account);
  },

  /**
   * Define an account now that we have verified the credentials are good and
   * the server meets our minimal functionality standards.  We are also
   * provided with the protocol connection that was used to perform the check
   * so we can immediately put it to work.
   */
  _defineImapAccount: function cfg_is__defineImapAccount(
                        universe,
                        userDetails, credentials, imapConnInfo, smtpConnInfo,
                        imapProtoConn, tzOffset) {
    var accountId = $a64.encodeInt(universe.config.nextAccountNum++);
    var accountDef = {
      id: accountId,
      name: userDetails.accountName || userDetails.emailAddress,

      type: 'imap+smtp',
      receiveType: 'imap',
      sendType: 'smtp',

      syncRange: 'auto',

      credentials: credentials,
      receiveConnInfo: imapConnInfo,
      sendConnInfo: smtpConnInfo,

      identities: [
        {
          id: accountId + '/' +
                $a64.encodeInt(universe.config.nextIdentityNum++),
          name: userDetails.displayName,
          address: userDetails.emailAddress,
          replyTo: null,
          signature: DEFAULT_SIGNATURE
        },
      ],
      tzOffset: tzOffset,
    };

    return this._loadAccount(universe, accountDef, null, imapProtoConn);
  },

  /**
   * Save the account def and folder info for our new (or recreated) account and
   * then load it.
   */
  _loadAccount: function cfg_is__loadAccount(universe, accountDef,
                                             oldFolderInfo, imapProtoConn) {
    // XXX: Just reload the old folders when applicable instead of syncing the
    // folder list again, which is slow.
    var folderInfo = {
      $meta: {
        nextFolderNum: 0,
        nextMutationNum: 0,
        lastFolderSyncAt: 0,
        capability: (oldFolderInfo && oldFolderInfo.$meta.capability) ||
                    imapProtoConn.capabilities,
        rootDelim: (oldFolderInfo && oldFolderInfo.$meta.rootDelim) ||
                   imapProtoConn.delim,
      },
      $mutations: [],
      $mutationState: {},
    };
    universe.saveAccountDef(accountDef, folderInfo);
    return universe._loadAccount(accountDef, folderInfo, imapProtoConn);
  },
};
Configurators['fake'] = {
  tryToCreateAccount: function cfg_fake_ttca(universe, userDetails, domainInfo,
                                             callback, _LOG) {
    var credentials = {
      username: userDetails.emailAddress,
      password: userDetails.password,
    };
    var accountId = $a64.encodeInt(universe.config.nextAccountNum++);
    var accountDef = {
      id: accountId,
      name: userDetails.accountName || userDetails.emailAddress,

      type: 'fake',
      syncRange: 'auto',

      credentials: credentials,
      connInfo: {
        hostname: 'magic.example.com',
        port: 1337,
        crypto: true,
      },

      identities: [
        {
          id: accountId + '/' +
                $a64.encodeInt(universe.config.nextIdentityNum++),
          name: userDetails.displayName,
          address: userDetails.emailAddress,
          replyTo: null,
          signature: DEFAULT_SIGNATURE
        },
      ]
    };

    var account = this._loadAccount(universe, accountDef);
    callback(null, account);
  },

  recreateAccount: function cfg_fake_ra(universe, oldVersion, oldAccountInfo,
                                        callback) {
    var oldAccountDef = oldAccountInfo.def;
    var credentials = {
      username: oldAccountDef.credentials.username,
      password: oldAccountDef.credentials.password,
    };
    var accountId = $a64.encodeInt(universe.config.nextAccountNum++);
    var accountDef = {
      id: accountId,
      name: oldAccountDef.name,

      type: 'fake',
      syncRange: oldAccountDef.syncRange,

      credentials: credentials,
      connInfo: {
        hostname: 'magic.example.com',
        port: 1337,
        crypto: true,
      },

      identities: recreateIdentities(universe, accountId,
                                     oldAccountDef.identities)
    };

    var account = this._loadAccount(universe, accountDef);
    callback(null, account);
  },

  /**
   * Save the account def and folder info for our new (or recreated) account and
   * then load it.
   */
  _loadAccount: function cfg_fake__loadAccount(universe, accountDef) {
    var folderInfo = {
      $meta: {
        nextMutationNum: 0,
        lastFolderSyncAt: 0,
      },
      $mutations: [],
      $mutationState: {},
    };
    universe.saveAccountDef(accountDef, folderInfo);
    return universe._loadAccount(accountDef, folderInfo, null);
  },
};
Configurators['activesync'] = {
  tryToCreateAccount: function cfg_as_ttca(universe, userDetails, domainInfo,
                                           callback, _LOG) {
    var credentials = {
      username: userDetails.emailAddress,
      password: userDetails.password,
    };

    var self = this;
    var conn = new $asproto.Connection(credentials.username,
                                       credentials.password);
    conn.setServer(domainInfo.incoming.server);
    conn.timeout = $asacct.DEFAULT_TIMEOUT_MS;

    conn.connect(function(error, config, options) {
      // XXX: Think about what to do with this error handling, since it's
      // replicated in the autoconfig code.
      if (error) {
        var failureType = 'unknown';

        if (error instanceof $asproto.HttpError) {
          if (error.status === 401)
            failureType = 'bad-user-or-pass';
          else if (error.status === 403)
            failureType = 'not-authorized';
        }
        callback(failureType, null);
        return;
      }

      var accountId = $a64.encodeInt(universe.config.nextAccountNum++);
      var accountDef = {
        id: accountId,
        name: userDetails.accountName || userDetails.emailAddress,

        type: 'activesync',
        syncRange: 'auto',

        credentials: credentials,
        connInfo: {
          server: config.selectedServer.url
        },

        identities: [
          {
            id: accountId + '/' +
                $a64.encodeInt(universe.config.nextIdentityNum++),
            name: userDetails.displayName || domainInfo.displayName,
            address: userDetails.emailAddress,
            replyTo: null,
            signature: DEFAULT_SIGNATURE
          },
        ]
      };

      var account = self._loadAccount(universe, accountDef, conn);
      callback(null, account);
    });
  },

  recreateAccount: function cfg_as_ra(universe, oldVersion, oldAccountInfo,
                                      callback) {
    var oldAccountDef = oldAccountInfo.def;
    var credentials = {
      username: oldAccountDef.credentials.username,
      password: oldAccountDef.credentials.password,
    };
    var accountId = $a64.encodeInt(universe.config.nextAccountNum++);
    var accountDef = {
      id: accountId,
      name: oldAccountDef.name,

      type: 'activesync',
      syncRange: oldAccountDef.syncRange,

      credentials: credentials,
      connInfo: {
        server: oldAccountDef.connInfo.server
      },

      identities: recreateIdentities(universe, accountId,
                                     oldAccountDef.identities)
    };

    var account = this._loadAccount(universe, accountDef, null);
    callback(null, account);
  },

  /**
   * Save the account def and folder info for our new (or recreated) account and
   * then load it.
   */
  _loadAccount: function cfg_as__loadAccount(universe, accountDef, protoConn) {
    // XXX: Just reload the old folders when applicable instead of syncing the
    // folder list again, which is slow.
    var folderInfo = {
      $meta: {
        nextFolderNum: 0,
        nextMutationNum: 0,
        lastFolderSyncAt: 0,
        syncKey: '0',
      },
      $mutations: [],
      $mutationState: {},
    };
    universe.saveAccountDef(accountDef, folderInfo);
    return universe._loadAccount(accountDef, folderInfo, protoConn);
  },
};

/**
 * The Autoconfigurator tries to automatically determine account settings, in
 * large part by taking advantage of Thunderbird's prior work on autoconfig:
 * <https://developer.mozilla.org/en-US/docs/Thunderbird/Autoconfiguration>.
 * There are some important differences, however, since we support ActiveSync
 * whereas Thunderbird does not.
 *
 * The process is as follows:
 *
 *  1) Get the domain from the user's email address
 *  2) Check hardcoded-into-GELAM account settings for the domain (useful for
 *     unit tests)
 *  3) Check locally stored XML config files in Gaia for the domain at
 *     `/autoconfig/<domain>`
 *  4) Look on the domain for an XML config file at
 *     `http://autoconfig.<domain>/mail/config-v1.1.xml` and
 *     `http://<domain>/.well-known/autoconfig/mail/config-v1.1.xml`, passing
 *     the user's email address in the query string (as `emailaddress`)
 *  5) Query the domain for ActiveSync Autodiscover at
 *     `https://<domain>/autodiscover/autodiscover.xml` and
 *     `https://autodiscover.<domain>/autodiscover/autodiscover.xml`
 *     (TODO: perform a DNS SRV lookup on the server)
 *  6) Check the Mozilla ISPDB for an XML config file for the domain at
 *     `https://live.mozillamessaging.com/autoconfig/v1.1/<domain>`
 *  7) Perform an MX lookup on the domain, and, if we get a different domain,
 *     check the Mozilla ISPDB for that domain too.
 *
 * If the process is successful, we pass back a JSON object that looks like
 * this for IMAP/SMTP:
 *
 * {
 *   type: 'imap+smtp',
 *   incoming: {
 *     hostname: <imap hostname>,
 *     port: <imap port number>,
 *     socketType: <one of 'plain', 'SSL', 'STARTTLS'>,
 *     username: <imap username>,
 *   },
 *   outgoing: {
 *     hostname: <smtp hostname>,
 *     port: <smtp port>,
 *     socketType: <one of 'plain', 'SSL', 'STARTTLS'>,
 *     username: <smtp username>,
 *   },
 * }
 *
 * And like this for ActiveSync:
 *
 * {
 *   type: 'activesync',
 *   displayName: <display name>, (optional)
 *   incoming: {
 *     server: 'https://<activesync hostname>'
 *   },
 * }
 */
function Autoconfigurator(_LOG) {
  this._LOG = _LOG;
  this.timeout = AUTOCONFIG_TIMEOUT_MS;
}
exports.Autoconfigurator = Autoconfigurator;
Autoconfigurator.prototype = {
  _fatalErrors: ['bad-user-or-pass', 'not-authorized'],

  /**
   * Check the supplied error and return true if it's really a "success" or if
   * it's a fatal error we can't recover from.
   *
   * @param error the error code
   * @return true if the error is a "success" or if it's a fatal error
   */
  _isSuccessOrFatal: function(error) {
    return !error || this._fatalErrors.indexOf(error) !== -1;
  },

  // XXX: Go through these functions and make sure the callbacks provide
  // sufficiently useful error strings.

  /**
   * Get an XML config file from the supplied url. The format is defined at
   * <https://wiki.mozilla.org/Thunderbird:Autoconfiguration:ConfigFileFormat>.
   *
   * @param url the URL to fetch the config file from
   * @param callback a callback taking an error string (if any) and the config
   *        info, formatted as JSON
   */
  _getXmlConfig: function getXmlConfig(url, callback) {
    let xhr = new XMLHttpRequest({mozSystem: true});
    xhr.open('GET', url, true);
    xhr.timeout = this.timeout;

    xhr.onload = function() {
      if (xhr.status < 200 || xhr.status >= 300) {
        callback('unknown');
        return;
      }
      // XXX: For reasons which are currently unclear (possibly a platform
      // issue), trying to use responseXML results in a SecurityError when
      // running XPath queries. So let's just do an end-run around the
      // "security".
      let doc = new DOMParser().parseFromString(xhr.responseText, 'text/xml');
      function getNode(xpath, rel) {
        return doc.evaluate(xpath, rel || doc, null,
                            XPathResult.FIRST_ORDERED_NODE_TYPE, null)
                  .singleNodeValue;
      }

      let provider = getNode('/clientConfig/emailProvider');
      // Get the first incomingServer we can use (we assume first == best).
      let incoming = getNode('incomingServer[@type="imap"] | ' +
                             'incomingServer[@type="activesync"]', provider);
      let outgoing = getNode('outgoingServer[@type="smtp"]', provider);

      if (incoming) {
        let config = { type: null, incoming: {}, outgoing: {} };
        for (let [,child] in Iterator(incoming.children))
          config.incoming[child.tagName] = child.textContent;

        if (incoming.getAttribute('type') === 'activesync') {
          config.type = 'activesync';
        }
        else if (outgoing) {
          config.type = 'imap+smtp';
          for (let [,child] in Iterator(outgoing.children))
            config.outgoing[child.tagName] = child.textContent;
        }
        else {
          callback('unknown');
        }

        callback(null, config);
      }
      else {
        callback('unknown');
      }
    };

    xhr.ontimeout = xhr.onerror = function() { callback('unknown'); };

    xhr.send();
  },

  /**
   * Attempt to get an XML config file locally.
   *
   * @param domain the domain part of the user's email address
   * @param callback a callback taking an error string (if any) and the config
   *        info, formatted as JSON
   */
  _getConfigFromLocalFile: function getConfigFromLocalFile(domain, callback) {
    this._getXmlConfig('/autoconfig/' + encodeURIComponent(domain), callback);
  },

  /**
   * Attempt ActiveSync Autodiscovery for this email address
   *
   * @param userDetails an object containing `emailAddress` and `password`
   *        attributes
   * @param callback a callback taking an error string (if any) and the config
   *        info, formatted as JSON
   */
  _getConfigFromAutodiscover: function getConfigFromAutodiscover(userDetails,
                                                                 callback) {
    // XXX: We should think about how this function is implemented:
    // 1) Should we really create a Connection here? Maybe we want
    //    autodiscover() to be a free function.
    // 2) We're reimplementing jsas's "find the MobileSync server" code. Maybe
    //    that belongs in autodiscover() somehow.

    let conn = new $asproto.Connection(userDetails.emailAddress,
                                       userDetails.password);
    conn.autodiscover(function(error, config) {
      if (error) {
        var failureType = 'unknown';

        if (error instanceof $asproto.HttpError) {
          if (error.status === 401)
            failureType = 'bad-user-or-pass';
          else if (error.status === 403)
            failureType = 'not-authorized';
        }
        callback(failureType);
        return;
      }

      // Try to find a MobileSync server from Autodiscovery.
      for (let [,server] in Iterator(config.servers)) {
        if (server.type === 'MobileSync') {
          let autoconfig = {
            type: 'activesync',
            displayName: config.user.name,
            incoming: {
              server: server.url,
            },
          };

          return callback(null, autoconfig);
        }
      }

      return callback('unknown');
    });
  },

  /**
   * Attempt to get an XML config file from the domain associated with the
   * user's email address. If that fails, attempt ActiveSync Autodiscovery.
   *
   * @param userDetails an object containing `emailAddress` and `password`
   *        attributes
   * @param domain the domain part of the user's email address
   * @param callback a callback taking an error string (if any) and the config
   *        info, formatted as JSON
   */
  _getConfigFromDomain: function getConfigFromDomain(userDetails, domain,
                                                     callback) {
    let suffix = '/mail/config-v1.1.xml?emailaddress=' +
                 encodeURIComponent(userDetails.emailAddress);
    let url = 'http://autoconfig.' + domain + suffix;
    let self = this;

    this._getXmlConfig(url, function(error, config) {
      if (self._isSuccessOrFatal(error))
        return callback(error, config);

      // See <http://tools.ietf.org/html/draft-nottingham-site-meta-04>.
      let url = 'http://' + domain + '/.well-known/autoconfig' + suffix;
      self._getXmlConfig(url, function(error, config) {
        if (self._isSuccessOrFatal(error))
          return callback(error, config);

        console.log('  Trying domain autodiscover');
        self._getConfigFromAutodiscover(userDetails, callback);
      });
    });
  },

  /**
   * Attempt to get an XML config file from the Mozilla ISPDB.
   *
   * @param domain the domain part of the user's email address
   * @param callback a callback taking an error string (if any) and the config
   *        info, formatted as JSON
   */
  _getConfigFromDB: function getConfigFromDB(domain, callback) {
    this._getXmlConfig('https://live.mozillamessaging.com/autoconfig/v1.1/' +
                       encodeURIComponent(domain), callback);
  },

  /**
   * Look up the DNS MX record for a domain. This currently uses a web service
   * instead of querying it directly.
   *
   * @param domain the domain part of the user's email address
   * @param callback a callback taking an error string (if any) and the MX
   *        domain
   */
  _getMX: function getMX(domain, callback) {
    let xhr = new XMLHttpRequest({mozSystem: true});
    xhr.open('GET', 'https://live.mozillamessaging.com/dns/mx/' +
             encodeURIComponent(domain), true);
    xhr.timeout = this.timeout;

    xhr.onload = function() {
      if (xhr.status === 200)
        callback(null, xhr.responseText.split('\n')[0]);
      else
        callback('unknown');
    };

    xhr.ontimeout = xhr.onerror = function() { callback('unknown'); };

    xhr.send();
  },

  /**
   * Attempt to get an XML config file by checking the DNS MX record and
   * querying the Mozilla ISPDB.
   *
   * @param domain the domain part of the user's email address
   * @param callback a callback taking an error string (if any) and the config
   *        info, formatted as JSON
   */
  _getConfigFromMX: function getConfigFromMX(domain, callback) {
    let self = this;
    this._getMX(domain, function(error, mxDomain) {
      if (error)
        return callback(error);

      // XXX: We need to normalize the domain here to get the base domain, but
      // that's complicated because people like putting dots in TLDs. For now,
      // let's just pretend no one would do such a horrible thing.
      mxDomain = mxDomain.split('.').slice(-2).join('.').toLowerCase();
      console.log('  Found MX for', mxDomain);

      if (domain === mxDomain)
        return callback('unknown');

      // If we found a different domain after MX lookup, we should look in our
      // local file store (mostly to support Google Apps domains) and, if that
      // doesn't work, the Mozilla ISPDB.
      console.log('  Looking in local file store');
      self._getConfigFromLocalFile(mxDomain, function(error, config) {
        if (!error)
          return callback(error, config);

        console.log('  Looking in the Mozilla ISPDB');
        self._getConfigFromDB(mxDomain, callback);
      });
    });
  },

  /**
   * Attempt to get the configuration details for an email account by any means
   * necessary.
   *
   * @param userDetails an object containing `emailAddress` and `password`
   *        attributes
   * @param callback a callback taking an error string (if any) and the config
   *        info, formatted as JSON
   */
  getConfig: function getConfig(userDetails, callback) {
    let [emailLocalPart, emailDomainPart] = userDetails.emailAddress.split('@');
    let domain = emailDomainPart.toLowerCase();
    console.log('Attempting to get autoconfiguration for', domain);

    const placeholderFields = {
      incoming: ['username', 'hostname', 'server'],
      outgoing: ['username', 'hostname'],
    };

    function fillPlaceholder(value) {
      return value.replace('%EMAILADDRESS%', userDetails.emailAddress)
                  .replace('%EMAILLOCALPART%', emailLocalPart)
                  .replace('%EMAILDOMAIN%', emailDomainPart)
                  .replace('%REALNAME%', userDetails.displayName);
    }

    function onComplete(error, config) {
      console.log(error ? 'FAILURE' : 'SUCCESS');

      // Fill any placeholder strings in the configuration object we retrieved.
      if (config) {
        for (let [serverType, fields] in Iterator(placeholderFields)) {
          if (!config.hasOwnProperty(serverType))
            continue;

          let server = config[serverType];
          for (let [,field] in Iterator(fields)) {
            if (server.hasOwnProperty(field))
              server[field] = fillPlaceholder(server[field]);
          }
        }
      }

      callback(error, config);
    }

    console.log('  Looking in GELAM');
    if (autoconfigByDomain.hasOwnProperty(domain)) {
      onComplete(null, autoconfigByDomain[domain]);
      return;
    }

    let self = this;
    console.log('  Looking in local file store');
    this._getConfigFromLocalFile(domain, function(error, config) {
      if (self._isSuccessOrFatal(error))
        return onComplete(error, config);

      console.log('  Looking at domain');
      self._getConfigFromDomain(userDetails, domain, function(error, config) {
        if (self._isSuccessOrFatal(error))
          return onComplete(error, config);

        console.log('  Looking in the Mozilla ISPDB');
        self._getConfigFromDB(domain, function(error, config) {
          if (self._isSuccessOrFatal(error))
            return onComplete(error, config);

          console.log('  Looking up MX');
          self._getConfigFromMX(domain, onComplete);
        });
      });
    });
  },

  /**
   * Try to create an account for the user's email address by running through
   * autoconfigure and, if successful, delegating to the appropriate account
   * type.
   *
   * @param universe the MailUniverse object
   * @param userDetails an object containing `emailAddress` and `password`
   *        attributes
   * @param callback a callback taking an error string (if any) and the config
   *        info, formatted as JSON
   */
  tryToCreateAccount: function(universe, userDetails, callback) {
    let self = this;
    this.getConfig(userDetails, function(error, config) {
      if (error)
        return callback(error);

      var configurator = Configurators[config.type];
      configurator.tryToCreateAccount(universe, userDetails, config,
                                      callback, self._LOG);
    });
  },
};

/**
 * Recreate an existing account, e.g. after a database upgrade.
 *
 * @param universe the MailUniverse
 * @param oldVersion the old database version, to help with migration
 * @param accountInfo the old account info
 * @param callback a callback to fire when we've completed recreating the
 *        account
 */
function recreateAccount(universe, oldVersion, accountInfo, callback) {
  var configurator = Configurators[accountInfo.def.type];
  configurator.recreateAccount(universe, oldVersion, accountInfo, callback);
}
exports.recreateAccount = recreateAccount;

function tryToManuallyCreateAccount(universe, userDetails, domainInfo, callback,
                                    _LOG) {
  var configurator = Configurators[domainInfo.type];
  configurator.tryToCreateAccount(universe, userDetails, domainInfo, callback,
                                  _LOG);
}
exports.tryToManuallyCreateAccount = tryToManuallyCreateAccount;

}); // end define<|MERGE_RESOLUTION|>--- conflicted
+++ resolved
@@ -365,18 +365,13 @@
         // -- either/both bad
         else {
           // clean up the imap connection if it was okay but smtp failed
-<<<<<<< HEAD
-          if (results.imap[0])
+          if (!results.imap[0]) {
             results.imap[1].die();
-          callback('unknown', null);
-=======
-          if (!results.imap[0]) {
-            results.imap[1].close();
-            callback('smtp-unknown', null); // Failure was caused by SMTP, but who knows why
+            // Failure was caused by SMTP, but who knows why
+            callback('smtp-unknown', null);
           } else {
             callback(results.imap[0], null); // Pass imap error type back
           }
->>>>>>> 2acfa43b
           return;
         }
       });
